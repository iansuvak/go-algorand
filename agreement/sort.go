// Copyright (C) 2019-2023 Algorand, Inc.
// This file is part of go-algorand
//
// go-algorand is free software: you can redistribute it and/or modify
// it under the terms of the GNU Affero General Public License as
// published by the Free Software Foundation, either version 3 of the
// License, or (at your option) any later version.
//
// go-algorand is distributed in the hope that it will be useful,
// but WITHOUT ANY WARRANTY; without even the implied warranty of
// MERCHANTABILITY or FITNESS FOR A PARTICULAR PURPOSE.  See the
// GNU Affero General Public License for more details.
//
// You should have received a copy of the GNU Affero General Public License
// along with go-algorand.  If not, see <https://www.gnu.org/licenses/>.

package agreement

import (
	"bytes"

	"github.com/algorand/go-algorand/data/basics"
)

// These types are defined to satisfy SortInterface used by

// SortAddress is re-exported from basics.Address since the interface is already defined there
//
//msgp:sort basics.Address SortAddress
type SortAddress = basics.SortAddress

// SortUint64 is re-exported from basics since the interface is already defined there
// canonical encoding of maps in msgpack format.
type SortUint64 = basics.SortUint64

// SortStep defines SortInterface used by msgp to consistently sort maps with this type as key.
//
//msgp:ignore SortStep
//msgp:sort step SortStep
type SortStep []step

func (a SortStep) Len() int           { return len(a) }
func (a SortStep) Less(i, j int) bool { return a[i] < a[j] }
func (a SortStep) Swap(i, j int)      { a[i], a[j] = a[j], a[i] }

// SortPeriod defines SortInterface used by msgp to consistently sort maps with this type as key.
//
//msgp:ignore SortPeriod
//msgp:sort period SortPeriod
type SortPeriod []period

func (a SortPeriod) Len() int           { return len(a) }
func (a SortPeriod) Less(i, j int) bool { return a[i] < a[j] }
func (a SortPeriod) Swap(i, j int)      { a[i], a[j] = a[j], a[i] }

// SortRound defines SortInterface used by msgp to consistently sort maps with this type as key.
<<<<<<< HEAD
// note, for type aliases the base type is used for the interface
=======
//
>>>>>>> 96c98456
//msgp:ignore SortRound
//msgp:sort basics.Round SortRound
type SortRound []basics.Round

func (a SortRound) Len() int           { return len(a) }
func (a SortRound) Less(i, j int) bool { return a[i] < a[j] }
func (a SortRound) Swap(i, j int)      { a[i], a[j] = a[j], a[i] }

// SortProposalValue defines SortInterface used by msgp to consistently sort maps with this type as key.
//
//msgp:ignore SortProposalValue
//msgp:sort proposalValue SortProposalValue
type SortProposalValue []proposalValue

func (a SortProposalValue) Len() int { return len(a) }
func (a SortProposalValue) Less(i, j int) bool {
	if a[i].OriginalPeriod != a[j].OriginalPeriod {
		return a[i].OriginalPeriod < a[j].OriginalPeriod
	}
	cmp := bytes.Compare(a[i].OriginalProposer[:], a[j].OriginalProposer[:])
	if cmp != 0 {
		return cmp < 0
	}
	cmp = bytes.Compare(a[i].BlockDigest[:], a[j].BlockDigest[:])
	if cmp != 0 {
		return cmp < 0
	}
	cmp = bytes.Compare(a[i].EncodingDigest[:], a[j].EncodingDigest[:])
	return cmp < 0
}

func (a SortProposalValue) Swap(i, j int) { a[i], a[j] = a[j], a[i] }<|MERGE_RESOLUTION|>--- conflicted
+++ resolved
@@ -54,11 +54,8 @@
 func (a SortPeriod) Swap(i, j int)      { a[i], a[j] = a[j], a[i] }
 
 // SortRound defines SortInterface used by msgp to consistently sort maps with this type as key.
-<<<<<<< HEAD
 // note, for type aliases the base type is used for the interface
-=======
 //
->>>>>>> 96c98456
 //msgp:ignore SortRound
 //msgp:sort basics.Round SortRound
 type SortRound []basics.Round
