// Copyright (C) 2019-2023 Algorand, Inc.
// This file is part of go-algorand
//
// go-algorand is free software: you can redistribute it and/or modify
// it under the terms of the GNU Affero General Public License as
// published by the Free Software Foundation, either version 3 of the
// License, or (at your option) any later version.
//
// go-algorand is distributed in the hope that it will be useful,
// but WITHOUT ANY WARRANTY; without even the implied warranty of
// MERCHANTABILITY or FITNESS FOR A PARTICULAR PURPOSE.  See the
// GNU Affero General Public License for more details.
//
// You should have received a copy of the GNU Affero General Public License
// along with go-algorand.  If not, see <https://www.gnu.org/licenses/>.

package config

import (
	"os"
	"path/filepath"
	"strings"
	"time"

	"github.com/algorand/go-algorand/protocol"
	"github.com/algorand/go-algorand/util/codecs"
)

// Local holds the per-node-instance configuration settings for the protocol.
// !!! WARNING !!!
//
// These versioned struct tags need to be maintained CAREFULLY and treated
// like UNIVERSAL CONSTANTS - they should not be modified once committed.
//
// New fields may be added to the Local struct, along with a version tag
// denoting a new version. When doing so, also update the
// test/testdata/configs/config-v{n}.json and call "make generate" to regenerate the constants.
//
// !!! WARNING !!!
type Local struct {
	// Version tracks the current version of the defaults so we can migrate old -> new
	// This is specifically important whenever we decide to change the default value
	// for an existing parameter. This field tag must be updated any time we add a new version.
	Version uint32 `version[0]:"0" version[1]:"1" version[2]:"2" version[3]:"3" version[4]:"4" version[5]:"5" version[6]:"6" version[7]:"7" version[8]:"8" version[9]:"9" version[10]:"10" version[11]:"11" version[12]:"12" version[13]:"13" version[14]:"14" version[15]:"15" version[16]:"16" version[17]:"17" version[18]:"18" version[19]:"19" version[20]:"20" version[21]:"21" version[22]:"22" version[23]:"23" version[24]:"24" version[25]:"25" version[26]:"26" version[27]:"27" version[28]:"28"`

	// environmental (may be overridden)
	// When enabled, stores blocks indefinitely, otherwise, only the most recent blocks
	// are being kept around. ( the precise number of recent blocks depends on the consensus parameters )
	Archival bool `version[0]:"false"`

	// gossipNode.go
	// how many peers to propagate to?
	GossipFanout int    `version[0]:"4"`
	NetAddress   string `version[0]:""`

	// 1 * time.Minute = 60000000000 ns
	ReconnectTime time.Duration `version[0]:"60" version[1]:"60000000000"`

	// The public address to connect to that is advertised to other nodes.
	// For MainNet relays, make sure this entry includes the full SRV host name
	// plus the publicly-accessible port number.
	// A valid entry will avoid "self-gossip" and is used for identity exchange
	// to deduplicate redundant connections
	PublicAddress string `version[0]:""`

	MaxConnectionsPerIP int `version[3]:"30" version[27]:"15"`

	// 0 == disable
	PeerPingPeriodSeconds int `version[0]:"0"`

	// for https serving
	TLSCertFile string `version[0]:""`
	TLSKeyFile  string `version[0]:""`

	// Logging
	BaseLoggerDebugLevel uint32 `version[0]:"1" version[1]:"4"`
	// if this is 0, do not produce agreement.cadaver
	CadaverSizeTarget uint64 `version[0]:"1073741824" version[24]:"0"`
	CadaverDirectory  string `version[27]:""`

	// IncomingConnectionsLimit specifies the max number of long-lived incoming
	// connections. 0 means no connections allowed. Must be non-negative.
	// Estimating 1.5MB per incoming connection, 1.5MB*2400 = 3.6GB
	IncomingConnectionsLimit int `version[0]:"-1" version[1]:"10000" version[17]:"800" version[27]:"2400"`

	// BroadcastConnectionsLimit specifies the number of connections that
	// will receive broadcast (gossip) messages from this node.  If the
	// node has more connections than this number, it will send broadcasts
	// to the top connections by priority (outgoing connections first, then
	// by money held by peers based on their participation key).  0 means
	// no outgoing messages (not even transaction broadcasting to outgoing
	// peers).  -1 means unbounded (default).
	BroadcastConnectionsLimit int `version[4]:"-1"`

	// AnnounceParticipationKey specifies that this node should announce its
	// participation key (with the largest stake) to its gossip peers.  This
	// allows peers to prioritize our connection, if necessary, in case of a
	// DoS attack.  Disabling this means that the peers will not have any
	// additional information to allow them to prioritize our connection.
	AnnounceParticipationKey bool `version[4]:"true"`

	// PriorityPeers specifies peer IP addresses that should always get
	// outgoing broadcast messages from this node.
	PriorityPeers map[string]bool `version[4]:""`

	// To make sure the algod process does not run out of FDs, algod ensures
	// that RLIMIT_NOFILE >= IncomingConnectionsLimit + RestConnectionsHardLimit +
	// ReservedFDs. ReservedFDs are meant to leave room for short-lived FDs like
	// DNS queries, SQLite files, etc. This parameter shouldn't be changed.
	// If RLIMIT_NOFILE < IncomingConnectionsLimit + RestConnectionsHardLimit + ReservedFDs
	// then either RestConnectionsHardLimit or IncomingConnectionsLimit decreased.
	ReservedFDs uint64 `version[2]:"256"`

	// local server
	// API endpoint address
	EndpointAddress string `version[0]:"127.0.0.1:0"`

	// timeouts passed to the rest http.Server implementation
	RestReadTimeoutSeconds  int `version[4]:"15"`
	RestWriteTimeoutSeconds int `version[4]:"120"`

	// SRV-based phonebook
	DNSBootstrapID string `version[0]:"<network>.algorand.network"`

	// Log file size limit in bytes. When set to 0 logs will be written to stdout.
	LogSizeLimit uint64 `version[0]:"1073741824"`

	// text/template for creating log archive filename.
	// Available template vars:
	// Time at start of log: {{.Year}} {{.Month}} {{.Day}} {{.Hour}} {{.Minute}} {{.Second}}
	// Time at end of log: {{.EndYear}} {{.EndMonth}} {{.EndDay}} {{.EndHour}} {{.EndMinute}} {{.EndSecond}}
	//
	// If the filename ends with .gz or .bz2 it will be compressed.
	//
	// default: "node.archive.log" (no rotation, clobbers previous archive)
	LogArchiveName string `version[4]:"node.archive.log"`

	// LogArchiveMaxAge will be parsed by time.ParseDuration().
	// Valid units are 's' seconds, 'm' minutes, 'h' hours
	LogArchiveMaxAge string `version[4]:""`

	// number of consecutive attempts to catchup after which we replace the peers we're connected to
	CatchupFailurePeerRefreshRate int `version[0]:"10"`

	// where should the node exporter listen for metrics
	NodeExporterListenAddress string `version[0]:":9100"`

	// enable metric reporting flag
	EnableMetricReporting bool `version[0]:"false"`

	// enable top accounts reporting flag
	EnableTopAccountsReporting bool `version[0]:"false"`

	// enable agreement reporting flag. Currently only prints additional period events.
	EnableAgreementReporting bool `version[3]:"false"`

	// enable agreement timing metrics flag
	EnableAgreementTimeMetrics bool `version[3]:"false"`

	// The path to the node exporter.
	NodeExporterPath string `version[0]:"./node_exporter"`

	// The fallback DNS resolver address that would be used if the system resolver would fail to retrieve SRV records
	FallbackDNSResolverAddress string `version[0]:""`

	// exponential increase factor of transaction pool's fee threshold, should always be 2 in production
	TxPoolExponentialIncreaseFactor uint64 `version[0]:"2"`

	SuggestedFeeBlockHistory int `version[0]:"3"`

	// TxBacklogServiceRateWindowSeconds is the window size used to determine the service rate of the txBacklog
	TxBacklogServiceRateWindowSeconds int `version[27]:"10"`

	// TxBacklogReservedCapacityPerPeer determines how much dedicated serving capacity the TxBacklog gives each peer
	TxBacklogReservedCapacityPerPeer int `version[27]:"20"`

	// EnableTxBacklogRateLimiting controls if a rate limiter and congestion manager shouild be attached to the tx backlog enqueue process
	// if enabled, the over-all TXBacklog Size will be larger by MAX_PEERS*TxBacklogReservedCapacityPerPeer
	EnableTxBacklogRateLimiting bool `version[27]:"false"`

	// TxBacklogSize is the queue size used for receiving transactions. default of 26000 to approximate 1 block of transactions
	// if EnableTxBacklogRateLimiting enabled, the over-all size will be larger by MAX_PEERS*TxBacklogReservedCapacityPerPeer
	TxBacklogSize int `version[27]:"26000"`

	// TxPoolSize is the number of transactions that fit in the transaction pool
	TxPoolSize int `version[0]:"50000" version[5]:"15000" version[23]:"75000"`

	// number of seconds allowed for syncing transactions
	TxSyncTimeoutSeconds int64 `version[0]:"30"`

	// number of seconds between transaction synchronizations
	TxSyncIntervalSeconds int64 `version[0]:"60"`

	// the number of incoming message hashes buckets.
	IncomingMessageFilterBucketCount int `version[0]:"5"`

	// the size of each incoming message hash bucket.
	IncomingMessageFilterBucketSize int `version[0]:"512"`

	// the number of outgoing message hashes buckets.
	OutgoingMessageFilterBucketCount int `version[0]:"3"`

	// the size of each outgoing message hash bucket.
	OutgoingMessageFilterBucketSize int `version[0]:"128"`

	// enable the filtering of outgoing messages
	EnableOutgoingNetworkMessageFiltering bool `version[0]:"true"`

	// enable the filtering of incoming messages
	EnableIncomingMessageFilter bool `version[0]:"false"`

	// control enabling / disabling deadlock detection.
	// negative (-1) to disable, positive (1) to enable, 0 for default.
	DeadlockDetection int `version[1]:"0"`

	// The threshold used for deadlock detection, in seconds.
	DeadlockDetectionThreshold int `version[20]:"30"`

	// Prefer to run algod Hosted (under algoh)
	// Observed by `goal` for now.
	RunHosted bool `version[3]:"false"`

	// The maximal number of blocks that catchup will fetch in parallel.
	// If less than Protocol.SeedLookback, then Protocol.SeedLookback will be used as to limit the catchup.
	// Setting this variable to 0 would disable the catchup
	CatchupParallelBlocks uint64 `version[3]:"50" version[5]:"16"`

	// Generate AssembleBlockMetrics telemetry event
	EnableAssembleStats bool `version[0]:""`

	// Generate ProcessBlockMetrics telemetry event
	EnableProcessBlockStats bool `version[0]:""`

	// SuggestedFeeSlidingWindowSize is number of past blocks that will be considered in computing the suggested fee
	SuggestedFeeSlidingWindowSize uint32 `version[3]:"50"`

	// the max size the sync server would return
	TxSyncServeResponseSize int `version[3]:"1000000"`

	// IsIndexerActive indicates whether to activate the indexer for fast retrieval of transactions
	// Note -- Indexer cannot operate on non Archival nodes
	IsIndexerActive bool `version[3]:"false"`

	// UseXForwardedForAddress indicates whether or not the node should use the X-Forwarded-For HTTP Header when
	// determining the source of a connection.  If used, it should be set to the string "X-Forwarded-For", unless the
	// proxy vendor provides another header field.  In the case of CloudFlare proxy, the "CF-Connecting-IP" header
	// field can be used.
	UseXForwardedForAddressField string `version[0]:""`

	// ForceRelayMessages indicates whether the network library relay messages even in the case that no NetAddress was specified.
	ForceRelayMessages bool `version[0]:"false"`

	// ConnectionsRateLimitingWindowSeconds is being used in conjunction with ConnectionsRateLimitingCount;
	// see ConnectionsRateLimitingCount description for further information. Providing a zero value
	// in this variable disables the connection rate limiting.
	ConnectionsRateLimitingWindowSeconds uint `version[4]:"1"`

	// ConnectionsRateLimitingCount is being used along with ConnectionsRateLimitingWindowSeconds to determine if
	// a connection request should be accepted or not. The gossip network examine all the incoming requests in the past
	// ConnectionsRateLimitingWindowSeconds seconds that share the same origin. If the total count exceed the ConnectionsRateLimitingCount
	// value, the connection is refused.
	ConnectionsRateLimitingCount uint `version[4]:"60"`

	// EnableRequestLogger enabled the logging of the incoming requests to the telemetry server.
	EnableRequestLogger bool `version[4]:"false"`

	// PeerConnectionsUpdateInterval defines the interval at which the peer connections information is being sent to the
	// telemetry ( when enabled ). Defined in seconds.
	PeerConnectionsUpdateInterval int `version[5]:"3600"`

	// HeartbeatUpdateInterval defines the interval at which the heartbeat information is being sent to the
	// telemetry ( when enabled ). Defined in seconds. Minimum value is 60.
	HeartbeatUpdateInterval int `version[27]:"600"`

	// EnableProfiler enables the go pprof endpoints, should be false if
	// the algod api will be exposed to untrusted individuals
	EnableProfiler bool `version[0]:"false"`

	// EnableRuntimeMetrics exposes Go runtime metrics in /metrics and via node_exporter.
	EnableRuntimeMetrics bool `version[22]:"false"`

	// TelemetryToLog records messages to node.log that are normally sent to remote event monitoring
	TelemetryToLog bool `version[5]:"true"`

	// DNSSecurityFlags instructs algod validating DNS responses.
	// Possible fla values
	// 0x00 - disabled
	// 0x01 (dnssecSRV) - validate SRV response
	// 0x02 (dnssecRelayAddr) - validate relays' names to addresses resolution
	// 0x04 (dnssecTelemetryAddr) - validate telemetry and metrics names to addresses resolution
	// ...
	DNSSecurityFlags uint32 `version[6]:"1"`

	// EnablePingHandler controls whether the gossip node would respond to ping messages with a pong message.
	EnablePingHandler bool `version[6]:"true"`

	// DisableOutgoingConnectionThrottling disables the connection throttling of the network library, which
	// allow the network library to continuesly disconnect relays based on their relative ( and absolute ) performance.
	DisableOutgoingConnectionThrottling bool `version[5]:"false"`

	// NetworkProtocolVersion overrides network protocol version ( if present )
	NetworkProtocolVersion string `version[6]:""`

	// CatchpointInterval sets the interval at which catchpoint are being generated. Setting this to 0 disables the catchpoint from being generated.
	// See CatchpointTracking for more details.
	CatchpointInterval uint64 `version[7]:"10000"`

	// CatchpointFileHistoryLength defines how many catchpoint files we want to store back.
	// 0 means don't store any, -1 mean unlimited and positive number suggest the number of most recent catchpoint files.
	CatchpointFileHistoryLength int `version[7]:"365"`

	// EnableLedgerService enables the ledger serving service. The functionality of this depends on NetAddress, which must also be provided.
	// This functionality is required for the catchpoint catchup.
	EnableLedgerService bool `version[7]:"false"`

	// EnableBlockService enables the block serving service. The functionality of this depends on NetAddress, which must also be provided.
	// This functionality is required for the catchup.
	EnableBlockService bool `version[7]:"false"`

	// EnableGossipBlockService enables the block serving service over the gossip network. The functionality of this depends on NetAddress, which must also be provided.
	// This functionality is required for the relays to perform catchup from nodes.
	EnableGossipBlockService bool `version[8]:"true"`

	// CatchupHTTPBlockFetchTimeoutSec controls how long the http query for fetching a block from a relay would take before giving up and trying another relay.
	CatchupHTTPBlockFetchTimeoutSec int `version[9]:"4"`

	// CatchupGossipBlockFetchTimeoutSec controls how long the gossip query for fetching a block from a relay would take before giving up and trying another relay.
	CatchupGossipBlockFetchTimeoutSec int `version[9]:"4"`

	// CatchupLedgerDownloadRetryAttempts controls the number of attempt the ledger fetching would be attempted before giving up catching up to the provided catchpoint.
	CatchupLedgerDownloadRetryAttempts int `version[9]:"50"`

	// CatchupLedgerDownloadRetryAttempts controls the number of attempt the block fetching would be attempted before giving up catching up to the provided catchpoint.
	CatchupBlockDownloadRetryAttempts int `version[9]:"1000"`

	// EnableDeveloperAPI enables teal/compile, teal/dryrun API endpoints.
	// This functionality is disabled by default.
	EnableDeveloperAPI bool `version[9]:"false"`

	// OptimizeAccountsDatabaseOnStartup controls whether the accounts database would be optimized
	// on algod startup.
	OptimizeAccountsDatabaseOnStartup bool `version[10]:"false"`

	// CatchpointTracking determines if catchpoints are going to be tracked. The value is interpreted as follows:
	// A value of -1 means "don't track catchpoints".
	// A value of 1 means "track catchpoints as long as CatchpointInterval > 0".
	// A value of 2 means "track catchpoints and always generate catchpoint files as long as CatchpointInterval > 0".
	// A value of 0 means automatic, which is the default value. In this mode, a non archival node would not track the catchpoints, and an archival node would track the catchpoints as long as CatchpointInterval > 0.
	// Other values of CatchpointTracking would give a warning in the log file, and would behave as if the default value was provided.
	CatchpointTracking int64 `version[11]:"0"`

	// LedgerSynchronousMode defines the synchronous mode used by the ledger database. The supported options are:
	// 0 - SQLite continues without syncing as soon as it has handed data off to the operating system.
	// 1 - SQLite database engine will still sync at the most critical moments, but less often than in FULL mode.
	// 2 - SQLite database engine will use the xSync method of the VFS to ensure that all content is safely written to the disk surface prior to continuing. On Mac OS, the data is additionally syncronized via fullfsync.
	// 3 - In addition to what being done in 2, it provides additional durability if the commit is followed closely by a power loss.
	// for further information see the description of SynchronousMode in dbutil.go
	LedgerSynchronousMode int `version[12]:"2"`

	// AccountsRebuildSynchronousMode defines the synchronous mode used by the ledger database while the account database is being rebuilt. This is not a typical operational usecase,
	// and is expected to happen only on either startup ( after enabling the catchpoint interval, or on certain database upgrades ) or during fast catchup. The values specified here
	// and their meanings are identical to the ones in LedgerSynchronousMode.
	AccountsRebuildSynchronousMode int `version[12]:"1"`

	// MaxCatchpointDownloadDuration defines the maximum duration a client will be keeping the outgoing connection of a catchpoint download request open for processing before
	// shutting it down. Networks that have large catchpoint files, slow connection or slow storage could be a good reason to increase this value. Note that this is a client-side only
	// configuration value, and it's independent of the actual catchpoint file size.
	MaxCatchpointDownloadDuration time.Duration `version[13]:"7200000000000"`

	// MinCatchpointFileDownloadBytesPerSecond defines the minimal download speed that would be considered to be "acceptable" by the catchpoint file fetcher, measured in bytes per seconds. If the
	// provided stream speed drops below this threshold, the connection would be recycled. Note that this field is evaluated per catchpoint "chunk" and not on it's own. If this field is zero,
	// the default of 20480 would be used.
	MinCatchpointFileDownloadBytesPerSecond uint64 `version[13]:"20480"`

	// TraceServer is a host:port to report graph propagation trace info to.
	NetworkMessageTraceServer string `version[13]:""`

	// VerifiedTranscationsCacheSize defines the number of transactions that the verified transactions cache would hold before cycling the cache storage in a round-robin fashion.
	VerifiedTranscationsCacheSize int `version[14]:"30000" version[23]:"150000"`

	// EnableCatchupFromArchiveServers controls which peers the catchup service would use in order to catchup.
	// When enabled, the catchup service would use the archive servers before falling back to the relays.
	// On networks that doesn't have archive servers, this becomes a no-op, as the catchup service would have no
	// archive server to pick from, and therefore automatically selects one of the relay nodes.
	EnableCatchupFromArchiveServers bool `version[15]:"false"`

	// DisableLocalhostConnectionRateLimit controls whether the incoming connection rate limit would apply for
	// connections that are originating from the local machine. Setting this to "true", allow to create large
	// local-machine networks that won't trip the incoming connection limit observed by relays.
	DisableLocalhostConnectionRateLimit bool `version[16]:"true"`

	// BlockServiceCustomFallbackEndpoints is a comma delimited list of endpoints which the block service uses to
	// redirect the http requests to in case it does not have the round. If it is not specified, will check
	// EnableBlockServiceFallbackToArchiver.
	BlockServiceCustomFallbackEndpoints string `version[16]:""`

	// EnableBlockServiceFallbackToArchiver controls whether the block service redirects the http requests to
	// an archiver or return StatusNotFound (404) when in does not have the requested round, and
	// BlockServiceCustomFallbackEndpoints is empty.
	// The archiver is randomly selected, if none is available, will return StatusNotFound (404).
	EnableBlockServiceFallbackToArchiver bool `version[16]:"true"`

	// CatchupBlockValidateMode is a development and testing configuration used by the catchup service.
	// It can be used to omit certain validations to speed up the catchup process, or to apply extra validations which are redundant in normal operation.
	// This field is a bit-field with:
	// bit 0: (default 0) 0: verify the block certificate; 1: skip this validation
	// bit 1: (default 0) 0: verify payset committed hash in block header matches payset hash; 1: skip this validation
	// bit 2: (default 0) 0: don't verify the transaction signatures on the block are valid; 1: verify the transaction signatures on block
	// bit 3: (default 0) 0: don't verify that the hash of the recomputed payset matches the hash of the payset committed in the block header; 1: do perform the above verification
	// Note: not all permutations of the above bitset are currently functional. In particular, the ones that are functional are:
	// 0  : default behavior.
	// 3  : speed up catchup by skipping necessary validations
	// 12 : perform all validation methods (normal and additional). These extra tests helps to verify the integrity of the compiled executable against
	//      previously used executabled, and would not provide any additional security guarantees.
	CatchupBlockValidateMode int `version[16]:"0"`

	// Generate AccountUpdates telemetry event
	EnableAccountUpdatesStats bool `version[16]:"false"`

	// Time interval in nanoseconds for generating accountUpdates telemetry event
	AccountUpdatesStatsInterval time.Duration `version[16]:"5000000000"`

	// ParticipationKeysRefreshInterval is the duration between two consecutive checks to see if new participation
	// keys have been placed on the genesis directory.
	ParticipationKeysRefreshInterval time.Duration `version[16]:"60000000000"`

	// DisableNetworking disables all the incoming and outgoing communication a node would perform. This is useful
	// when we have a single-node private network, where there is no other nodes that need to be communicated with.
	// features like catchpoint catchup would be rendered completly non-operational, and many of the node inner
	// working would be completly dis-functional.
	DisableNetworking bool `version[16]:"false"`

	// ForceFetchTransactions allows to explicitly configure a node to retrieve all the transactions
	// into it's transaction pool, even if those would not be required as the node doesn't
	// participate in the consensus or used to relay transactions.
	ForceFetchTransactions bool `version[17]:"false"`

	// EnableVerbosedTransactionSyncLogging enables the transaction sync to write extensive
	// message exchange information to the log file. This option is disabled by default,
	// so that the log files would not grow too rapidly.
	EnableVerbosedTransactionSyncLogging bool `version[17]:"false"`

	// TransactionSyncDataExchangeRate overrides the auto-calculated data exchange rate between each
	// two peers. The unit of the data exchange rate is in bytes per second. Setting the value to
	// zero implies allowing the transaction sync to dynamically calculate the value.
	TransactionSyncDataExchangeRate uint64 `version[17]:"0"`

	// TransactionSyncSignificantMessageThreshold define the threshold used for a transaction sync
	// message before it can be used for calculating the data exchange rate. Setting this to zero
	// would use the default values. The threshold is defined in units of bytes.
	TransactionSyncSignificantMessageThreshold uint64 `version[17]:"0"`

	// ProposalAssemblyTime is the max amount of time to spend on generating a proposal block.
	ProposalAssemblyTime time.Duration `version[19]:"250000000" version[23]:"500000000"`

	// When the number of http connections to the REST layer exceeds the soft limit,
	// we start returning http code 429 Too Many Requests.
	RestConnectionsSoftLimit uint64 `version[20]:"1024"`
	// The http server does not accept new connections as long we have this many
	// (hard limit) connections already.
	RestConnectionsHardLimit uint64 `version[20]:"2048"`

	// MaxAPIResourcesPerAccount sets the maximum total number of resources (created assets, created apps,
	// asset holdings, and application local state) per account that will be allowed in AccountInformation
	// REST API responses before returning a 400 Bad Request. Set zero for no limit.
	MaxAPIResourcesPerAccount uint64 `version[21]:"100000"`

	// AgreementIncomingVotesQueueLength sets the size of the buffer holding incoming votes.
	AgreementIncomingVotesQueueLength uint64 `version[21]:"10000" version[27]:"20000"`

	// AgreementIncomingProposalsQueueLength sets the size of the buffer holding incoming proposals.
	AgreementIncomingProposalsQueueLength uint64 `version[21]:"25" version[27]:"50"`

	// AgreementIncomingBundlesQueueLength sets the size of the buffer holding incoming bundles.
	AgreementIncomingBundlesQueueLength uint64 `version[21]:"7" version[27]:"15"`

	// MaxAcctLookback sets the maximum lookback range for account states,
	// i.e. the ledger can answer account states questions for the range Latest-MaxAcctLookback...Latest
	MaxAcctLookback uint64 `version[23]:"4"`

	// EnableUsageLog enables 10Hz log of CPU and RAM usage.
	// Also adds 'algod_ram_usage` (number of bytes in use) to /metrics
	EnableUsageLog bool `version[24]:"false"`

	// MaxAPIBoxPerApplication defines the maximum total number of boxes per application that will be returned
	// in GetApplicationBoxes REST API responses.
	MaxAPIBoxPerApplication uint64 `version[25]:"100000"`

	// TxIncomingFilteringFlags instructs algod filtering incoming tx messages
	// Flag values:
	// 0x00 - disabled
	// 0x01 (txFilterRawMsg) - check for raw tx message duplicates
	// 0x02 (txFilterCanonical) - check for canonical tx group duplicates
	TxIncomingFilteringFlags uint32 `version[26]:"1"`

	// EnableExperimentalAPI enables experimental API endpoint. Note that these endpoints have no
	// guarantees in terms of functionality or future support.
	EnableExperimentalAPI bool `version[26]:"false"`

	// DisableLedgerLRUCache disables LRU caches in ledger.
	// Setting it to TRUE might result in significant performance degradation
	// and SHOULD NOT be used for other reasons than testing.
	DisableLedgerLRUCache bool `version[27]:"false"`

	// EnableFollowMode launches the node in "follower" mode. This turns off the agreement service,
	// and APIs related to broadcasting transactions, and enables APIs which can retrieve detailed information
	// from ledger caches and can control the ledger round.
	EnableFollowMode bool `version[27]:"false"`

	// EnableTxnEvalTracer turns on features in the BlockEvaluator which collect data on transactions, exposing them via algod APIs.
	// It will store txn deltas created during block evaluation, potentially consuming much larger amounts of memory,
	EnableTxnEvalTracer bool `version[27]:"false"`

<<<<<<< HEAD
	// TxIncomingFilterMaxSize sets the maximum size for the de-duplication cache used by the incoming tx filter
	// only relevant if TxIncomingFilteringFlags is non-zero
	TxIncomingFilterMaxSize uint64 `version[28]:"500000"`
=======
	// StorageEngine allows to control which type of storage to use for the ledger.
	// Available options are:
	// - sqlite (default)
	// - pebbledb (experimental, in development)
	StorageEngine string `version[28]:"sqlite"`
>>>>>>> 76942c44
}

// DNSBootstrapArray returns an array of one or more DNS Bootstrap identifiers
func (cfg Local) DNSBootstrapArray(networkID protocol.NetworkID) (bootstrapArray []string) {
	dnsBootstrapString := cfg.DNSBootstrap(networkID)
	bootstrapArray = strings.Split(dnsBootstrapString, ";")
	// omit zero length entries from the result set.
	for i := len(bootstrapArray) - 1; i >= 0; i-- {
		if len(bootstrapArray[i]) == 0 {
			bootstrapArray = append(bootstrapArray[:i], bootstrapArray[i+1:]...)
		}
	}
	return
}

// DNSBootstrap returns the network-specific DNSBootstrap identifier
func (cfg Local) DNSBootstrap(network protocol.NetworkID) string {
	// if user hasn't modified the default DNSBootstrapID in the configuration
	// file and we're targeting a devnet ( via genesis file ), we the
	// explicit devnet network bootstrap.
	if defaultLocal.DNSBootstrapID == cfg.DNSBootstrapID {
		if network == Devnet {
			return "devnet.algodev.network"
		} else if network == Betanet {
			return "betanet.algodev.network"
		} else if network == Alphanet {
			return "alphanet.algodev.network"
		}
	}
	return strings.Replace(cfg.DNSBootstrapID, "<network>", string(network), -1)
}

// SaveToDisk writes the non-default Local settings into a root/ConfigFilename file
func (cfg Local) SaveToDisk(root string) error {
	configpath := filepath.Join(root, ConfigFilename)
	filename := os.ExpandEnv(configpath)
	return cfg.SaveToFile(filename)
}

// SaveAllToDisk writes the all Local settings into a root/ConfigFilename file
func (cfg Local) SaveAllToDisk(root string) error {
	configpath := filepath.Join(root, ConfigFilename)
	filename := os.ExpandEnv(configpath)
	prettyPrint := true
	return codecs.SaveObjectToFile(filename, cfg, prettyPrint)
}

// SaveToFile saves the config to a specific filename, allowing overriding the default name
func (cfg Local) SaveToFile(filename string) error {
	var alwaysInclude []string
	alwaysInclude = append(alwaysInclude, "Version")
	return codecs.SaveNonDefaultValuesToFile(filename, cfg, defaultLocal, alwaysInclude, true)
}

// DNSSecuritySRVEnforced returns true if SRV response verification enforced
func (cfg Local) DNSSecuritySRVEnforced() bool {
	return cfg.DNSSecurityFlags&dnssecSRV != 0
}

// DNSSecurityRelayAddrEnforced returns true if relay name to ip addr resolution enforced
func (cfg Local) DNSSecurityRelayAddrEnforced() bool {
	return cfg.DNSSecurityFlags&dnssecRelayAddr != 0
}

// DNSSecurityTelemeryAddrEnforced returns true if relay name to ip addr resolution enforced
func (cfg Local) DNSSecurityTelemeryAddrEnforced() bool {
	return cfg.DNSSecurityFlags&dnssecTelemetryAddr != 0
}

// CatchupVerifyCertificate returns true if certificate verification is needed
func (cfg Local) CatchupVerifyCertificate() bool {
	return cfg.CatchupBlockValidateMode&catchupValidationModeCertificate == 0
}

// CatchupVerifyPaysetHash returns true if payset hash verification is needed
func (cfg Local) CatchupVerifyPaysetHash() bool {
	return cfg.CatchupBlockValidateMode&catchupValidationModePaysetHash == 0
}

// CatchupVerifyTransactionSignatures returns true if transactions signature verification is needed
func (cfg Local) CatchupVerifyTransactionSignatures() bool {
	return cfg.CatchupBlockValidateMode&catchupValidationModeVerifyTransactionSignatures != 0
}

// CatchupVerifyApplyData returns true if verifying the ApplyData of the payset needed
func (cfg Local) CatchupVerifyApplyData() bool {
	return cfg.CatchupBlockValidateMode&catchupValidationModeVerifyApplyData != 0
}

// TxFilterRawMsgEnabled returns true if raw tx filtering is enabled
func (cfg Local) TxFilterRawMsgEnabled() bool {
	return cfg.TxIncomingFilteringFlags&txFilterRawMsg != 0
}

// TxFilterCanonicalEnabled returns true if canonical tx group filtering is enabled
func (cfg Local) TxFilterCanonicalEnabled() bool {
	return cfg.TxIncomingFilteringFlags&txFilterCanonical != 0
}

// IsGossipServer returns true if NetAddress is set and this node supposed
// to start websocket server
func (cfg Local) IsGossipServer() bool {
	return cfg.NetAddress != ""
}

// AdjustConnectionLimits updates RestConnectionsSoftLimit, RestConnectionsHardLimit, IncomingConnectionsLimit
// if requiredFDs greater than maxFDs
func (cfg *Local) AdjustConnectionLimits(requiredFDs, maxFDs uint64) bool {
	if maxFDs >= requiredFDs {
		return false
	}
	const reservedRESTConns = 10
	diff := requiredFDs - maxFDs

	if cfg.RestConnectionsHardLimit <= diff+reservedRESTConns {
		restDelta := diff + reservedRESTConns - cfg.RestConnectionsHardLimit
		cfg.RestConnectionsHardLimit = reservedRESTConns
		if cfg.IncomingConnectionsLimit > int(restDelta) {
			cfg.IncomingConnectionsLimit -= int(restDelta)
		} else {
			cfg.IncomingConnectionsLimit = 0
		}
	} else {
		cfg.RestConnectionsHardLimit -= diff
	}

	if cfg.RestConnectionsSoftLimit > cfg.RestConnectionsHardLimit {
		cfg.RestConnectionsSoftLimit = cfg.RestConnectionsHardLimit
	}

	return true
}<|MERGE_RESOLUTION|>--- conflicted
+++ resolved
@@ -511,17 +511,15 @@
 	// It will store txn deltas created during block evaluation, potentially consuming much larger amounts of memory,
 	EnableTxnEvalTracer bool `version[27]:"false"`
 
-<<<<<<< HEAD
-	// TxIncomingFilterMaxSize sets the maximum size for the de-duplication cache used by the incoming tx filter
-	// only relevant if TxIncomingFilteringFlags is non-zero
-	TxIncomingFilterMaxSize uint64 `version[28]:"500000"`
-=======
 	// StorageEngine allows to control which type of storage to use for the ledger.
 	// Available options are:
 	// - sqlite (default)
 	// - pebbledb (experimental, in development)
 	StorageEngine string `version[28]:"sqlite"`
->>>>>>> 76942c44
+
+ 	// TxIncomingFilterMaxSize sets the maximum size for the de-duplication cache used by the incoming tx filter
+	// only relevant if TxIncomingFilteringFlags is non-zero
+	TxIncomingFilterMaxSize uint64 `version[28]:"500000"`
 }
 
 // DNSBootstrapArray returns an array of one or more DNS Bootstrap identifiers
