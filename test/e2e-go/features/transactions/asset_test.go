// Copyright (C) 2019-2020 Algorand, Inc.
// This file is part of go-algorand
//
// go-algorand is free software: you can redistribute it and/or modify
// it under the terms of the GNU Affero General Public License as
// published by the Free Software Foundation, either version 3 of the
// License, or (at your option) any later version.
//
// go-algorand is distributed in the hope that it will be useful,
// but WITHOUT ANY WARRANTY; without even the implied warranty of
// MERCHANTABILITY or FITNESS FOR A PARTICULAR PURPOSE.  See the
// GNU Affero General Public License for more details.
//
// You should have received a copy of the GNU Affero General Public License
// along with go-algorand.  If not, see <https://www.gnu.org/licenses/>.

package transactions

import (
	"fmt"
	"path/filepath"
	"runtime"
	"strings"
	"testing"

	"github.com/stretchr/testify/require"

	"github.com/algorand/go-algorand/config"
	"github.com/algorand/go-algorand/daemon/algod/api/spec/v1"
	"github.com/algorand/go-algorand/data/basics"
	"github.com/algorand/go-algorand/data/transactions"
	"github.com/algorand/go-algorand/libgoal"
	"github.com/algorand/go-algorand/protocol"
	"github.com/algorand/go-algorand/test/framework/fixtures"
)

type assetIDParams struct {
	idx    uint64
	params v1.AssetParams
}

func helperFillSignBroadcast(client libgoal.Client, wh []byte, sender string, tx transactions.Transaction, err error) (string, error) {
	if err != nil {
		return "", err
	}

	// we're sending many txns, so might need to raise the fee
	tx, err = client.FillUnsignedTxTemplate(sender, 0, 0, 1000000, tx)
	if err != nil {
		return "", err
	}

	return client.SignAndBroadcastTransaction(wh, nil, tx)
}

func TestAssetValidRounds(t *testing.T) {
	t.Parallel()
	a := require.New(t)

	var fixture fixtures.RestClientFixture
	fixture.Setup(t, filepath.Join("nettemplates", "TwoNodes50EachFuture.json"))
	defer fixture.Shutdown()

	client := fixture.LibGoalClient

	// First, test valid rounds to last valid conversion
	var firstValid, lastValid, validRounds uint64
	firstValid = 0
	lastValid = 0
	validRounds = 0

	params, err := client.SuggestedParams()
	a.NoError(err)
	cparams, ok := config.Consensus[protocol.ConsensusVersion(params.ConsensusVersion)]
	a.True(ok)

	firstValid = 0
	lastValid = 0
	validRounds = cparams.MaxTxnLife + 1
	firstValid, lastValid, err = client.ComputeValidityRounds(firstValid, lastValid, validRounds)
	a.NoError(err)
	a.Equal(params.LastRound+1, firstValid)
	a.Equal(firstValid+cparams.MaxTxnLife, lastValid)

	firstValid = 0
	lastValid = 0
	validRounds = cparams.MaxTxnLife + 2
	firstValid, lastValid, err = client.ComputeValidityRounds(firstValid, lastValid, validRounds)
	a.Error(err)
	a.True(strings.Contains(err.Error(), "cannot construct transaction: txn validity period"))

	firstValid = 0
	lastValid = 0
	validRounds = 1
	firstValid, lastValid, err = client.ComputeValidityRounds(firstValid, lastValid, validRounds)
	a.NoError(err)
	a.Equal(firstValid, lastValid)

	firstValid = 1
	lastValid = 0
	validRounds = 1
	firstValid, lastValid, err = client.ComputeValidityRounds(firstValid, lastValid, validRounds)
	a.NoError(err)
	a.Equal(uint64(1), firstValid)
	a.Equal(firstValid, lastValid)

	firstValid = 1
	lastValid = 0
	validRounds = cparams.MaxTxnLife
	firstValid, lastValid, err = client.ComputeValidityRounds(firstValid, lastValid, validRounds)
	a.NoError(err)
	a.Equal(uint64(1), firstValid)
	a.Equal(cparams.MaxTxnLife, lastValid)

	firstValid = 100
	lastValid = 0
	validRounds = cparams.MaxTxnLife
	firstValid, lastValid, err = client.ComputeValidityRounds(firstValid, lastValid, validRounds)
	a.NoError(err)
	a.Equal(uint64(100), firstValid)
	a.Equal(firstValid+cparams.MaxTxnLife-1, lastValid)

	// Second, test transaction creation
	accountList, err := fixture.GetWalletsSortedByBalance()
	a.NoError(err)
	account0 := accountList[0].Address
	wh, err := client.GetUnencryptedWalletHandle()
	a.NoError(err)

	manager, err := client.GenerateAddress(wh)
	a.NoError(err)

	reserve := manager
	freeze := manager
	clawback := manager

	// Fund the manager, so it can issue transactions later on
	_, err = client.SendPaymentFromUnencryptedWallet(account0, manager, 0, 10000000000, nil)
	a.NoError(err)

	tx, err := client.MakeUnsignedAssetCreateTx(100, false, manager, reserve, freeze, clawback, "test1", "testname1", "foo://bar", nil, 0)
	a.NoError(err)

	fee := uint64(1000)
	firstValid = 0
	lastValid = 0

	params, err = client.SuggestedParams()
	a.NoError(err)
	lastRoundBefore := params.LastRound

	tx, err = client.FillUnsignedTxTemplate(account0, firstValid, lastValid, fee, tx)
	a.NoError(err)
	// zeros are special cases
	// first valid never should be zero
	a.NotEqual(basics.Round(0), tx.FirstValid)

	params, err = client.SuggestedParams()
	a.NoError(err)
	lastRoundAfter := params.LastRound

	// ledger may advance between SuggestedParams and FillUnsignedTxTemplate calls
	// expect validity sequence
	var firstValidRange, lastValidRange []uint64
	for i := lastRoundBefore + 1; i <= lastRoundAfter+1; i++ {
		firstValidRange = append(firstValidRange, i)
		lastValidRange = append(lastValidRange, i+cparams.MaxTxnLife)
	}
	a.Contains(firstValidRange, uint64(tx.FirstValid))
	a.Contains(lastValidRange, uint64(tx.LastValid))

	firstValid = 1
	lastValid = 1
	tx, err = client.FillUnsignedTxTemplate(account0, firstValid, lastValid, fee, tx)
	a.NoError(err)
	a.Equal(basics.Round(1), tx.FirstValid)
	a.Equal(basics.Round(1), tx.LastValid)

	firstValid = 1
	lastValid = 0
	tx, err = client.FillUnsignedTxTemplate(account0, firstValid, lastValid, fee, tx)
	a.NoError(err)
	a.Equal(basics.Round(1), tx.FirstValid)
	a.Equal(basics.Round(cparams.MaxTxnLife+1), tx.LastValid)
}

func TestAssetConfig(t *testing.T) {
	if testing.Short() {
		t.Skip()
	}
	t.Parallel()
	a := require.New(t)

	var fixture fixtures.RestClientFixture
	fixture.Setup(t, filepath.Join("nettemplates", "TwoNodes50EachFuture.json"))
	defer fixture.Shutdown()

	client := fixture.LibGoalClient
	accountList, err := fixture.GetWalletsSortedByBalance()
	a.NoError(err)
	account0 := accountList[0].Address
	wh, err := client.GetUnencryptedWalletHandle()
	a.NoError(err)

	manager, err := client.GenerateAddress(wh)
	a.NoError(err)

	reserve, err := client.GenerateAddress(wh)
	a.NoError(err)

	freeze, err := client.GenerateAddress(wh)
	a.NoError(err)

	clawback, err := client.GenerateAddress(wh)
	a.NoError(err)

	assetURL := "foo://bar"
	assetMetadataHash := []byte("ISTHISTHEREALLIFEISTHISJUSTFANTA")

	// Fund the manager, so it can issue transactions later on
	_, err = client.SendPaymentFromUnencryptedWallet(account0, manager, 0, 10000000000, nil)
	a.NoError(err)

	// There should be no assets to start with
	info, err := client.AccountInformation(account0)
	a.NoError(err)
	a.Equal(len(info.AssetParams), 0)

	// Create max number of assets
	txids := make(map[string]string)
	for i := 0; i < config.Consensus[protocol.ConsensusFuture].MaxAssetsPerAccount; i++ {
		// re-generate wh, since this test takes a while and sometimes
		// the wallet handle expires.
		wh, err = client.GetUnencryptedWalletHandle()
		a.NoError(err)

		tx, err := client.MakeUnsignedAssetCreateTx(1+uint64(i), false, manager, reserve, freeze, clawback, fmt.Sprintf("test%d", i), fmt.Sprintf("testname%d", i), assetURL, assetMetadataHash, 0)
		txid, err := helperFillSignBroadcast(client, wh, account0, tx, err)
		a.NoError(err)
		txids[txid] = account0

		// Travis is slow, so help it along by waiting every once in a while
		// for these transactions to commit..
		if (i % 50) == 0 {
			_, curRound := fixture.GetBalanceAndRound(account0)
			confirmed := fixture.WaitForAllTxnsToConfirm(curRound+20, txids)
			a.True(confirmed)
			txids = make(map[string]string)
		}
	}

	_, curRound := fixture.GetBalanceAndRound(account0)
	confirmed := fixture.WaitForAllTxnsToConfirm(curRound+20, txids)
	a.True(confirmed, "creating max number of assets")

	// re-generate wh, since this test takes a while and sometimes
	// the wallet handle expires.
	wh, err = client.GetUnencryptedWalletHandle()
	a.NoError(err)

	// Creating more assets should return an error
	tx, err := client.MakeUnsignedAssetCreateTx(1, false, manager, reserve, freeze, clawback, fmt.Sprintf("toomany"), fmt.Sprintf("toomany"), assetURL, assetMetadataHash, 0)
	_, err = helperFillSignBroadcast(client, wh, account0, tx, err)
	a.Error(err)
	a.True(strings.Contains(err.Error(), "too many assets in account:"))

	// Check that assets are visible
	info, err = client.AccountInformation(account0)
	a.NoError(err)
	a.Equal(len(info.AssetParams), config.Consensus[protocol.ConsensusFuture].MaxAssetsPerAccount)
	var assets []assetIDParams
	for idx, cp := range info.AssetParams {
		assets = append(assets, assetIDParams{idx, cp})
		a.Equal(cp.UnitName, fmt.Sprintf("test%d", cp.Total-1))
		a.Equal(cp.AssetName, fmt.Sprintf("testname%d", cp.Total-1))
		a.Equal(cp.ManagerAddr, manager)
		a.Equal(cp.ReserveAddr, reserve)
		a.Equal(cp.FreezeAddr, freeze)
		a.Equal(cp.ClawbackAddr, clawback)
		a.Equal(cp.MetadataHash, assetMetadataHash)
		a.Equal(cp.URL, assetURL)
	}

	// re-generate wh, since this test takes a while and sometimes
	// the wallet handle expires.
	wh, err = client.GetUnencryptedWalletHandle()
	a.NoError(err)

	// Test changing various keys
	var empty string
	txids = make(map[string]string)

	tx, err = client.MakeUnsignedAssetConfigTx(account0, assets[0].idx, &account0, nil, nil, nil)
	txid, err := helperFillSignBroadcast(client, wh, manager, tx, err)
	a.NoError(err)
	txids[txid] = manager

	tx, err = client.MakeUnsignedAssetConfigTx(account0, assets[1].idx, nil, &account0, nil, nil)
	txid, err = helperFillSignBroadcast(client, wh, manager, tx, err)
	a.NoError(err)
	txids[txid] = manager

	tx, err = client.MakeUnsignedAssetConfigTx(account0, assets[2].idx, nil, nil, &account0, nil)
	txid, err = helperFillSignBroadcast(client, wh, manager, tx, err)
	a.NoError(err)
	txids[txid] = manager

	tx, err = client.MakeUnsignedAssetConfigTx(account0, assets[3].idx, nil, nil, nil, &account0)
	txid, err = helperFillSignBroadcast(client, wh, manager, tx, err)
	a.NoError(err)
	txids[txid] = manager

	tx, err = client.MakeUnsignedAssetConfigTx(account0, assets[4].idx, nil, &empty, nil, nil)
	txid, err = helperFillSignBroadcast(client, wh, manager, tx, err)
	a.NoError(err)
	txids[txid] = manager

	tx, err = client.MakeUnsignedAssetConfigTx(account0, assets[5].idx, nil, nil, &empty, nil)
	txid, err = helperFillSignBroadcast(client, wh, manager, tx, err)
	a.NoError(err)
	txids[txid] = manager

	tx, err = client.MakeUnsignedAssetConfigTx(account0, assets[6].idx, nil, nil, nil, &empty)
	txid, err = helperFillSignBroadcast(client, wh, manager, tx, err)
	a.NoError(err)
	txids[txid] = manager

	_, curRound = fixture.GetBalanceAndRound(account0)
	confirmed = fixture.WaitForAllTxnsToConfirm(curRound+20, txids)
	a.True(confirmed, "changing keys")

	info, err = client.AccountInformation(account0)
	a.NoError(err)
	a.Equal(len(info.AssetParams), config.Consensus[protocol.ConsensusFuture].MaxAssetsPerAccount)
	for idx, cp := range info.AssetParams {
		a.Equal(cp.UnitName, fmt.Sprintf("test%d", cp.Total-1))
		a.Equal(cp.AssetName, fmt.Sprintf("testname%d", cp.Total-1))

		if idx == assets[0].idx {
			a.Equal(cp.ManagerAddr, account0)
		} else {
			a.Equal(cp.ManagerAddr, manager)
		}

		if idx == assets[1].idx {
			a.Equal(cp.ReserveAddr, account0)
		} else if idx == assets[4].idx {
			a.Equal(cp.ReserveAddr, "")
		} else {
			a.Equal(cp.ReserveAddr, reserve)
		}

		if idx == assets[2].idx {
			a.Equal(cp.FreezeAddr, account0)
		} else if idx == assets[5].idx {
			a.Equal(cp.FreezeAddr, "")
		} else {
			a.Equal(cp.FreezeAddr, freeze)
		}

		if idx == assets[3].idx {
			a.Equal(cp.ClawbackAddr, account0)
		} else if idx == assets[6].idx {
			a.Equal(cp.ClawbackAddr, "")
		} else {
			a.Equal(cp.ClawbackAddr, clawback)
		}
	}

	// re-generate wh, since this test takes a while and sometimes
	// the wallet handle expires.
	wh, err = client.GetUnencryptedWalletHandle()
	a.NoError(err)

	// Should not be able to close account before destroying assets
	_, err = client.SendPaymentFromWallet(wh, nil, account0, "", 0, 0, nil, reserve, 0, 0)
	a.Error(err)
	a.True(strings.Contains(err.Error(), "cannot close:"))
	a.True(strings.Contains(err.Error(), "outstanding assets"))

	// Destroy assets
	txids = make(map[string]string)
	for idx := range info.AssetParams {
		// re-generate wh, since this test takes a while and sometimes
		// the wallet handle expires.
		wh, err = client.GetUnencryptedWalletHandle()
		a.NoError(err)

		tx, err := client.MakeUnsignedAssetDestroyTx(idx)
		sender := manager
		if idx == assets[0].idx {
			sender = account0
		}
		txid, err := helperFillSignBroadcast(client, wh, sender, tx, err)
		a.NoError(err)
		txids[txid] = sender

		// Travis is slow, so help it along by waiting every once in a while
		// for these transactions to commit..
		if (idx % 50) == 0 {
			_, curRound = fixture.GetBalanceAndRound(account0)
			confirmed = fixture.WaitForAllTxnsToConfirm(curRound+20, txids)
			a.True(confirmed)
			txids = make(map[string]string)
		}
	}

	_, curRound = fixture.GetBalanceAndRound(account0)
	confirmed = fixture.WaitForAllTxnsToConfirm(curRound+20, txids)
	a.True(confirmed, "destroying assets")

	// re-generate wh, since this test takes a while and sometimes
	// the wallet handle expires.
	wh, err = client.GetUnencryptedWalletHandle()
	a.NoError(err)

	// Should be able to close now
	_, err = client.SendPaymentFromWallet(wh, nil, account0, "", 0, 0, nil, reserve, 0, 0)
	a.NoError(err)
}

func TestAssetInformation(t *testing.T) {
	t.Parallel()
	a := require.New(t)

	var fixture fixtures.RestClientFixture
	fixture.Setup(t, filepath.Join("nettemplates", "TwoNodes50EachFuture.json"))
	defer fixture.Shutdown()

	client := fixture.LibGoalClient
	accountList, err := fixture.GetWalletsSortedByBalance()
	a.NoError(err)
	account0 := accountList[0].Address
	wh, err := client.GetUnencryptedWalletHandle()
	a.NoError(err)

	manager, err := client.GenerateAddress(wh)
	a.NoError(err)

	reserve, err := client.GenerateAddress(wh)
	a.NoError(err)

	freeze, err := client.GenerateAddress(wh)
	a.NoError(err)

	clawback, err := client.GenerateAddress(wh)
	a.NoError(err)

	// Fund the manager, so it can issue transactions later on
	_, err = client.SendPaymentFromUnencryptedWallet(account0, manager, 0, 10000000000, nil)
	a.NoError(err)

	// There should be no assets to start with
	info, err := client.AccountInformation(account0)
	a.NoError(err)
	a.Equal(len(info.AssetParams), 0)

	// Create some assets
	txids := make(map[string]string)
	for i := 0; i < 16; i++ {
		tx, err := client.MakeUnsignedAssetCreateTx(1+uint64(i), false, manager, reserve, freeze, clawback, fmt.Sprintf("test%d", i), fmt.Sprintf("testname%d", i), "foo://bar", nil, 0)
		txid, err := helperFillSignBroadcast(client, wh, account0, tx, err)
		a.NoError(err)
		txids[txid] = account0
	}

	_, curRound := fixture.GetBalanceAndRound(account0)
	confirmed := fixture.WaitForAllTxnsToConfirm(curRound+20, txids)
	a.True(confirmed, "creating assets")

	// Check that AssetInformation returns the correct AssetParams
	info, err = client.AccountInformation(account0)
	a.NoError(err)
	for idx, cp := range info.AssetParams {
		assetInfo, err := client.AssetInformation(idx)
		a.NoError(err)
		a.Equal(cp, assetInfo)
	}

	// Destroy assets
	txids = make(map[string]string)
	for idx := range info.AssetParams {
		tx, err := client.MakeUnsignedAssetDestroyTx(idx)
		txid, err := helperFillSignBroadcast(client, wh, manager, tx, err)
		a.NoError(err)
		txids[txid] = manager
	}

	_, curRound = fixture.GetBalanceAndRound(account0)
	confirmed = fixture.WaitForAllTxnsToConfirm(curRound+20, txids)
	a.True(confirmed, "destroying assets")

	// Close account
	_, err = client.SendPaymentFromWallet(wh, nil, account0, "", 0, 0, nil, reserve, 0, 0)
	a.NoError(err)
}

func TestAssetGroupCreateSendDestroy(t *testing.T) {
	t.Parallel()
	a := require.New(t)

	var fixture fixtures.RestClientFixture
	fixture.Setup(t, filepath.Join("nettemplates", "TwoNodes50Each.json"))
	defer fixture.Shutdown()

	client0 := fixture.GetLibGoalClientForNamedNode("Primary")
	client1 := fixture.GetLibGoalClientForNamedNode("Node")

	wh0, err := client0.GetUnencryptedWalletHandle()
	a.NoError(err)
	wh1, err := client1.GetUnencryptedWalletHandle()
	a.NoError(err)

	client0.ListAddresses(wh0)
	accountList, err := client0.ListAddresses(wh0)
	a.NoError(err)
	account0 := accountList[0]

	client1.ListAddresses(wh0)
	accountList, err = client1.ListAddresses(wh1)
	a.NoError(err)
	account1 := accountList[0]

	txCount := uint64(0)
	fee := uint64(1000000)

	manager := account0
	reserve := account0
	freeze := account0
	clawback := account0

	txids := make(map[string]string)
	assetTotal := uint64(100)

	// Create and Send in the same group
	assetName1 := "testassetname1"
	assetUnitName1 := "unit1"
	txCreate1, err := client0.MakeUnsignedAssetCreateTx(assetTotal, false, manager, reserve, freeze, clawback, assetUnitName1, assetName1, "foo://bar", nil, 0)
	a.NoError(err)
	txCreate1, err = client0.FillUnsignedTxTemplate(account0, 0, 0, fee, txCreate1)
	a.NoError(err)

	assetID1 := txCount + 1
	txSend, err := client1.MakeUnsignedAssetSendTx(assetID1, 0, account1, "", "")
	a.NoError(err)
	txSend, err = client1.FillUnsignedTxTemplate(account1, 0, 0, fee, txSend)
	a.NoError(err)

	gid, err := client0.GroupID([]transactions.Transaction{txCreate1, txSend})
	a.NoError(err)

	var stxns []transactions.SignedTxn

	txCreate1.Group = gid
	stxn, err := client0.SignTransactionWithWallet(wh0, nil, txCreate1)
	a.NoError(err)
	stxns = append(stxns, stxn)
	txids[txCreate1.ID().String()] = account0

	txSend.Group = gid
	stxn, err = client1.SignTransactionWithWallet(wh1, nil, txSend)
	a.NoError(err)
	stxns = append(stxns, stxn)
	txids[txSend.ID().String()] = account1

	txCount += uint64(len(stxns))

	// broadcasting group should succeed
	err = client0.BroadcastTransactionGroup(stxns)
	a.NoError(err)

	// Create and Destroy in the same group
	assetName2 := "testassetname2"
	assetUnitName2 := "unit2"
	txCreate2, err := client0.MakeUnsignedAssetCreateTx(assetTotal, false, manager, reserve, freeze, clawback, assetUnitName2, assetName2, "foo://bar", nil, 0)
	a.NoError(err)
	txCreate2, err = client0.FillUnsignedTxTemplate(account0, 0, 0, fee, txCreate2)
	a.NoError(err)

	assetID3 := txCount + 1
	txDestroy, err := client0.MakeUnsignedAssetDestroyTx(assetID3)
	a.NoError(err)
	txDestroy, err = client0.FillUnsignedTxTemplate(account0, 0, 0, fee, txDestroy)
	a.NoError(err)

	gid, err = client0.GroupID([]transactions.Transaction{txCreate2, txDestroy})
	a.NoError(err)

	stxns = []transactions.SignedTxn{}

	txCreate2.Group = gid
	stxn, err = client0.SignTransactionWithWallet(wh0, nil, txCreate2)
	a.NoError(err)
	stxns = append(stxns, stxn)
	txids[txCreate2.ID().String()] = account0

	txDestroy.Group = gid
	stxn, err = client0.SignTransactionWithWallet(wh0, nil, txDestroy)
	a.NoError(err)
	stxns = append(stxns, stxn)
	txids[txDestroy.ID().String()] = account0

	// broadcasting group should succeed
	err = client0.BroadcastTransactionGroup(stxns)
	a.NoError(err)

	_, curRound := fixture.GetBalanceAndRound(account0)
	confirmed := fixture.WaitForAllTxnsToConfirm(curRound+5, txids)
	a.True(confirmed)

	txids = make(map[string]string)

	// asset 1 (create + send) exists and available
	assetParams, err := client1.AssetInformation(assetID1)
	a.NoError(err)
	a.Equal(assetName1, assetParams.AssetName)
	a.Equal(assetUnitName1, assetParams.UnitName)
	a.Equal(account0, assetParams.Creator)
	a.Equal(assetTotal, assetParams.Total)
	// sending it should succeed
	txSend, err = client0.MakeUnsignedAssetSendTx(assetID1, 1, account1, "", "")
	txid, err := helperFillSignBroadcast(client0, wh0, account0, txSend, err)
	a.NoError(err)
	txids[txid] = account0

	_, curRound = fixture.GetBalanceAndRound(account0)
	confirmed = fixture.WaitForAllTxnsToConfirm(curRound+5, txids)
	a.True(confirmed)

	// asset 3 (create + destroy) not available
	_, err = client1.AssetInformation(assetID3)
	a.Error(err)
	// sending it should fail
	txSend, err = client1.MakeUnsignedAssetSendTx(assetID3, 0, account1, "", "")
	txid, err = helperFillSignBroadcast(client1, wh1, account1, txSend, err)
	a.Error(err)
}

func TestAssetSend(t *testing.T) {
	t.Parallel()
	a := require.New(t)

	var fixture fixtures.RestClientFixture
	fixture.Setup(t, filepath.Join("nettemplates", "TwoNodes50EachFuture.json"))
	defer fixture.Shutdown()

	client := fixture.LibGoalClient
	accountList, err := fixture.GetWalletsSortedByBalance()
	a.NoError(err)
	account0 := accountList[0].Address
	wh, err := client.GetUnencryptedWalletHandle()
	a.NoError(err)

	manager, err := client.GenerateAddress(wh)
	a.NoError(err)

	reserve, err := client.GenerateAddress(wh)
	a.NoError(err)

	freeze, err := client.GenerateAddress(wh)
	a.NoError(err)

	clawback, err := client.GenerateAddress(wh)
	a.NoError(err)

	extra, err := client.GenerateAddress(wh)
	a.NoError(err)

	// Fund the manager, freeze, clawback, and extra, so they can issue transactions later on
	_, err = client.SendPaymentFromUnencryptedWallet(account0, manager, 0, 10000000000, nil)
	a.NoError(err)
	_, err = client.SendPaymentFromUnencryptedWallet(account0, freeze, 0, 10000000000, nil)
	a.NoError(err)
	_, err = client.SendPaymentFromUnencryptedWallet(account0, clawback, 0, 10000000000, nil)
	a.NoError(err)

	// Create two assets: one with default-freeze, and one without default-freeze
	txids := make(map[string]string)

	tx, err := client.MakeUnsignedAssetCreateTx(100, false, manager, reserve, freeze, clawback, "nofreeze", "xx", "foo://bar", nil, 0)
	txid, err := helperFillSignBroadcast(client, wh, account0, tx, err)
	a.NoError(err)
	txids[txid] = account0

	tx, err = client.MakeUnsignedAssetCreateTx(100, true, manager, reserve, freeze, clawback, "frozen", "xx", "foo://bar", nil, 0)
	txid, err = helperFillSignBroadcast(client, wh, account0, tx, err)
	a.NoError(err)
	txids[txid] = account0

	_, curRound := fixture.GetBalanceAndRound(account0)
	confirmed := fixture.WaitForAllTxnsToConfirm(curRound+20, txids)
	a.True(confirmed, "creating assets")

	info, err := client.AccountInformation(account0)
	a.NoError(err)
	a.Equal(len(info.AssetParams), 2)
	var frozenIdx, nonFrozenIdx uint64
	for idx, cp := range info.AssetParams {
		if cp.UnitName == "frozen" {
			frozenIdx = idx
		}

		if cp.UnitName == "nofreeze" {
			nonFrozenIdx = idx
		}
	}

	// An account with no algos should not be able to accept assets
	tx, err = client.MakeUnsignedAssetSendTx(nonFrozenIdx, 0, extra, "", "")
	txid, err = helperFillSignBroadcast(client, wh, account0, tx, err)
	a.NoError(err)

	tx, err = client.MakeUnsignedAssetSendTx(nonFrozenIdx, 0, extra, "", "")
	txid, err = helperFillSignBroadcast(client, wh, extra, tx, err)
	a.Error(err)
	a.True(strings.Contains(err.Error(), "overspend"))
	a.True(strings.Contains(err.Error(), "tried to spend"))

	// Fund the account: extra
	tx, err = client.SendPaymentFromUnencryptedWallet(account0, extra, 0, 10000000000, nil)
	a.NoError(err)
	_, curRound = fixture.GetBalanceAndRound(account0)
	fixture.WaitForConfirmedTxn(curRound+20, account0, tx.ID().String())

	// Sending assets to account that hasn't opted in should fail, but
	// after opting in, should succeed for non-frozen asset.
	tx, err = client.MakeUnsignedAssetSendTx(nonFrozenIdx, 1, extra, "", "")
	_, err = helperFillSignBroadcast(client, wh, account0, tx, err)
	a.Error(err)
	a.True(strings.Contains(err.Error(), "asset"))
	a.True(strings.Contains(err.Error(), "missing from"))

	// Clawback assets to an account that hasn't opted in should fail
	tx, err = client.MakeUnsignedAssetSendTx(nonFrozenIdx, 1, extra, "", account0)
	_, err = helperFillSignBroadcast(client, wh, clawback, tx, err)
	a.Error(err)
	a.True(strings.Contains(err.Error(), "asset"))
	a.True(strings.Contains(err.Error(), "missing from"))

	// opting in should be signed by the opting in account not sender
	tx, err = client.MakeUnsignedAssetSendTx(nonFrozenIdx, 0, extra, "", "")
	_, err = helperFillSignBroadcast(client, wh, account0, tx, err)
	a.NoError(err)

	// Account hasn't opted in yet. sending will fail
	tx, err = client.MakeUnsignedAssetSendTx(nonFrozenIdx, 1, extra, "", "")
	_, err = helperFillSignBroadcast(client, wh, account0, tx, err)
	a.Error(err)
	a.True(strings.Contains(err.Error(), "asset"))
	a.True(strings.Contains(err.Error(), "missing from"))

	// Account hasn't opted in yet. clawback to will fail
	tx, err = client.MakeUnsignedAssetSendTx(nonFrozenIdx, 1, extra, "", account0)
	_, err = helperFillSignBroadcast(client, wh, clawback, tx, err)
	a.Error(err)
	a.True(strings.Contains(err.Error(), "asset"))
	a.True(strings.Contains(err.Error(), "missing from"))

	txids = make(map[string]string)
	tx, err = client.MakeUnsignedAssetSendTx(frozenIdx, 0, extra, "", "")
	txid, err = helperFillSignBroadcast(client, wh, extra, tx, err)
	a.NoError(err)
	txids[txid] = extra

	tx, err = client.MakeUnsignedAssetSendTx(nonFrozenIdx, 0, extra, "", "")
	txid, err = helperFillSignBroadcast(client, wh, extra, tx, err)
	a.NoError(err)
	txids[txid] = extra

	tx, err = client.MakeUnsignedAssetSendTx(frozenIdx, 1, extra, "", "")
	_, err = helperFillSignBroadcast(client, wh, account0, tx, err)
	a.Error(err)
	a.True(strings.Contains(err.Error(), "asset frozen in recipient"))

	tx, err = client.MakeUnsignedAssetSendTx(nonFrozenIdx, 10, extra, "", "")
	txid, err = helperFillSignBroadcast(client, wh, account0, tx, err)
	a.NoError(err)
	txids[txid] = account0

	_, curRound = fixture.GetBalanceAndRound(account0)
	confirmed = fixture.WaitForAllTxnsToConfirm(curRound+20, txids)
	a.True(confirmed, "creating asset slots")

	info, err = client.AccountInformation(extra)
	a.NoError(err)
	a.Equal(len(info.Assets), 2)
	a.Equal(info.Assets[frozenIdx].Amount, uint64(0))
	a.Equal(info.Assets[frozenIdx].Frozen, true)
	a.Equal(info.Assets[nonFrozenIdx].Amount, uint64(10))
	a.Equal(info.Assets[nonFrozenIdx].Frozen, false)

	// Should not be able to send more than is available
	tx, err = client.MakeUnsignedAssetSendTx(nonFrozenIdx, 11, extra, "", "")
	_, err = helperFillSignBroadcast(client, wh, extra, tx, err)
	a.Error(err)
	a.True(strings.Contains(err.Error(), "underflow on subtracting 11 from sender amount"))

	// Should not be able to clawback more than is available
	tx, err = client.MakeUnsignedAssetSendTx(nonFrozenIdx, 11, account0, "", extra)
	_, err = helperFillSignBroadcast(client, wh, clawback, tx, err)
	a.Error(err)
	a.True(strings.Contains(err.Error(), "underflow on subtracting 11 from sender amount"))

	tx, err = client.MakeUnsignedAssetSendTx(nonFrozenIdx, 10, extra, "", "")
	_, err = helperFillSignBroadcast(client, wh, extra, tx, err)
	a.NoError(err)

	// Swap frozen status on the extra account (and the wrong address should not
	// be able to change frozen status)
	tx, err = client.MakeUnsignedAssetFreezeTx(nonFrozenIdx, extra, true)
	_, err = helperFillSignBroadcast(client, wh, account0, tx, err)
	a.Error(err)
	a.True(strings.Contains(err.Error(), "freeze not allowed: sender"))

	tx, err = client.MakeUnsignedAssetFreezeTx(nonFrozenIdx, extra, true)
	_, err = helperFillSignBroadcast(client, wh, freeze, tx, err)
	a.NoError(err)

	tx, err = client.MakeUnsignedAssetFreezeTx(frozenIdx, extra, false)
	_, err = helperFillSignBroadcast(client, wh, freeze, tx, err)
	a.NoError(err)

	// Should be able to send money to the now-unfrozen account,
	// but should not be able to send money from the now-frozen account.
	tx, err = client.MakeUnsignedAssetSendTx(frozenIdx, 10, extra, "", "")
	_, err = helperFillSignBroadcast(client, wh, account0, tx, err)
	a.NoError(err)

	tx, err = client.MakeUnsignedAssetSendTx(nonFrozenIdx, 1, extra, "", "")
	_, err = helperFillSignBroadcast(client, wh, extra, tx, err)
	a.Error(err)
	a.True(strings.Contains(err.Error(), "frozen in"))

	// Clawback should be able to claim money out of both frozen and non-frozen accounts,
	// and the wrong address should not be able to clawback.
	txids = make(map[string]string)
	tx, err = client.MakeUnsignedAssetSendTx(frozenIdx, 5, account0, "", extra)
	txid, err = helperFillSignBroadcast(client, wh, clawback, tx, err)
	a.NoError(err)
	txids[txid] = clawback

	tx, err = client.MakeUnsignedAssetSendTx(nonFrozenIdx, 5, account0, "", extra)
	_, err = helperFillSignBroadcast(client, wh, account0, tx, err)
	a.Error(err)
	a.True(strings.Contains(err.Error(), "clawback not allowed: sender"))

	tx, err = client.MakeUnsignedAssetSendTx(nonFrozenIdx, 5, account0, "", extra)
	txid, err = helperFillSignBroadcast(client, wh, clawback, tx, err)
	a.NoError(err)
	txids[txid] = clawback

	_, curRound = fixture.GetBalanceAndRound(account0)
	confirmed = fixture.WaitForAllTxnsToConfirm(curRound+20, txids)
	a.True(confirmed, "clawback")

	// Check that the asset balances are correct
	info, err = client.AccountInformation(account0)
	a.NoError(err)
	a.Equal(len(info.Assets), 2)
	a.Equal(info.Assets[frozenIdx].Amount, uint64(95))
	a.Equal(info.Assets[nonFrozenIdx].Amount, uint64(95))

	info, err = client.AccountInformation(extra)
	a.NoError(err)
	a.Equal(len(info.Assets), 2)
	a.Equal(info.Assets[frozenIdx].Amount, uint64(5))
	a.Equal(info.Assets[nonFrozenIdx].Amount, uint64(5))

	// Should be able to close out asset slots and close entire account.
	tx, err = client.MakeUnsignedAssetFreezeTx(nonFrozenIdx, extra, false)
	_, err = helperFillSignBroadcast(client, wh, freeze, tx, err)
	a.NoError(err)

	tx, err = client.MakeUnsignedAssetSendTx(nonFrozenIdx, 0, "", account0, "")
	_, err = helperFillSignBroadcast(client, wh, extra, tx, err)
	a.NoError(err)

	tx, err = client.MakeUnsignedAssetSendTx(frozenIdx, 0, "", account0, "")
	_, err = helperFillSignBroadcast(client, wh, extra, tx, err)
	a.NoError(err)

	_, err = client.SendPaymentFromWallet(wh, nil, extra, "", 0, 0, nil, account0, 0, 0)
	a.NoError(err)
}

func TestAssetCreateWaitRestartDelete(t *testing.T) {
	a, fixture, client, account0 := setupTestAndNetwork(t, "", nil)
	defer fixture.Shutdown()

	// There should be no assets to start with
	info, err := client.AccountInformation(account0)
	a.NoError(err)
	a.Equal(len(info.AssetParams), 0)

	manager, reserve, freeze, clawback := setupActors(account0, client, a)
	createAsset("test", account0, manager, reserve, freeze, clawback, client, fixture, a)

	// Check that asset is visible
	info, err = client.AccountInformation(account0)
	a.NoError(err)
	a.Equal(len(info.AssetParams), 1)
	var asset v1.AssetParams
	var assetIndex uint64
	for idx, cp := range info.AssetParams {
		asset = cp
		assetIndex = idx
	}

	assetURL := "foo://bar"
	assetMetadataHash := []byte("ISTHISTHEREALLIFEISTHISJUSTFANTA")

	verifyAssetParameters(asset, "test", "testunit", manager, reserve, freeze, clawback,
		assetMetadataHash, assetURL, a)

	// restart the node
	fixture.ShutdownImpl(true) // shutdown but preserve the data
	fixture.Start()
	fixture.AlgodClient = fixture.GetAlgodClientForController(fixture.NC)
	client = &fixture.LibGoalClient

	// Check again that asset is visible
	info, err = client.AccountInformation(account0)
	a.NoError(err)
	a.Equal(len(info.AssetParams), 1)
	for idx, cp := range info.AssetParams {
		asset = cp
		assetIndex = idx
	}
	verifyAssetParameters(asset, "test", "testunit", manager, reserve, freeze, clawback,
		assetMetadataHash, assetURL, a)

	// Destroy the asset
	tx, err := client.MakeUnsignedAssetDestroyTx(assetIndex)
	submitAndWaitForTransaction(manager, tx, "destroying assets", client, fixture, a)

	// Check again that asset is destroyed
	info, err = client.AccountInformation(account0)
	a.NoError(err)
	a.Equal(len(info.AssetParams), 0)

	// Should be able to close now
	wh, err := client.GetUnencryptedWalletHandle()
	_, err = client.SendPaymentFromWallet(wh, nil, account0, "", 0, 0, nil, reserve, 0, 0)
	a.NoError(err)
}

func TestAssetCreateWaitBalLookbackDelete(t *testing.T) {
	if testing.Short() {
		t.Skip()
	}
<<<<<<< HEAD
	a, fixture, client, account0 := setupTestAndNetwork(t, "TwoNodes50EachTestShorterLookback.json")
=======
	configurableConsensus := make(config.ConsensusProtocols)

	consensusVersion := protocol.ConsensusVersion("test-shorter-lookback")

	// Setting the testShorterLookback parameters derived from ConsensusCurrentVersion
	// Will result in MaxBalLookback = 32
	// Used to run tests faster where past MaxBalLookback values are checked
	consensusParams := config.Consensus[protocol.ConsensusCurrentVersion]
	consensusParams.ApprovedUpgrades = map[protocol.ConsensusVersion]uint64{}

	// MaxBalLookback  =  2 x SeedRefreshInterval x SeedLookback
	// ref. https://github.com/algorandfoundation/specs/blob/master/dev/abft.md
	consensusParams.SeedLookback = 2
	consensusParams.SeedRefreshInterval = 8
	consensusParams.MaxBalLookback = 2 * consensusParams.SeedLookback * consensusParams.SeedRefreshInterval // 32

	configurableConsensus[consensusVersion] = consensusParams

	a, fixture, client, account0 := setupTestAndNetwork(t, "TwoNodes50EachTestShorterLookback.json", configurableConsensus)
>>>>>>> 5df2b13a
	defer fixture.Shutdown()

	// There should be no assets to start with
	info, err := client.AccountInformation(account0)
	a.NoError(err)
	a.Equal(len(info.AssetParams), 0)

	manager, reserve, freeze, clawback := setupActors(account0, client, a)
	createAsset("test", account0, manager, reserve, freeze, clawback, client, fixture, a)

	// Check that asset is visible
	info, err = client.AccountInformation(account0)
	a.NoError(err)
	a.Equal(len(info.AssetParams), 1)
	var asset v1.AssetParams
	var assetIndex uint64
	for idx, cp := range info.AssetParams {
		asset = cp
		assetIndex = idx
	}

	assetURL := "foo://bar"
	assetMetadataHash := []byte("ISTHISTHEREALLIFEISTHISJUSTFANTA")

	verifyAssetParameters(asset, "test", "testunit", manager, reserve, freeze, clawback,
		assetMetadataHash, assetURL, a)

	//  Wait more than lookback rounds
	_, curRound := fixture.GetBalanceAndRound(account0)
	nodeStatus, _ := client.Status()
	consParams, err := client.ConsensusParams(nodeStatus.LastRound)
	err = fixture.WaitForRoundWithTimeout(curRound + consParams.MaxBalLookback + 1)
	a.NoError(err)

	// Check again that asset is visible
	info, err = client.AccountInformation(account0)
	a.NoError(err)
	a.Equal(len(info.AssetParams), 1)
	for idx, cp := range info.AssetParams {
		asset = cp
		assetIndex = idx
	}
	verifyAssetParameters(asset, "test", "testunit", manager, reserve, freeze, clawback,
		assetMetadataHash, assetURL, a)

	// Destroy the asset
	tx, err := client.MakeUnsignedAssetDestroyTx(assetIndex)
	submitAndWaitForTransaction(manager, tx, "destroying assets", client, fixture, a)

	// Check again that asset is destroyed
	info, err = client.AccountInformation(account0)
	a.NoError(err)
	a.Equal(len(info.AssetParams), 0)

	// Should be able to close now
	wh, err := client.GetUnencryptedWalletHandle()
	_, err = client.SendPaymentFromWallet(wh, nil, account0, "", 0, 0, nil, reserve, 0, 0)
	a.NoError(err)
}

/** Helper functions **/

// Setup the test and the network
func setupTestAndNetwork(t *testing.T, networkTemplate string, consensus config.ConsensusProtocols) (
	Assertions *require.Assertions, Fixture *fixtures.RestClientFixture, Client *libgoal.Client, Account0 string) {

	t.Parallel()
	asser := require.New(t)
	if 0 == len(networkTemplate) {
		// If the  networkTemplate is not specified, used the default one
		networkTemplate = "TwoNodes50Each.json"
	}
	var fixture fixtures.RestClientFixture
	if consensus != nil {
		fixture.SetConsensus(consensus)
	}
	fixture.Setup(t, filepath.Join("nettemplates", networkTemplate))
	accountList, err := fixture.GetWalletsSortedByBalance()
	asser.NoError(err)
	account0 := accountList[0].Address

	client := &fixture.LibGoalClient
	return asser, &fixture, client, account0
}

// Create an asset
func createAsset(assetName, account0, manager, reserve, freeze, clawback string,
	client *libgoal.Client,
	fixture *fixtures.RestClientFixture,
	asser *require.Assertions) {

	assetURL := "foo://bar"
	assetMetadataHash := []byte("ISTHISTHEREALLIFEISTHISJUSTFANTA")

	// Create two assets: one with default-freeze, and one without default-freeze
	txids := make(map[string]string)
	wh, err := client.GetUnencryptedWalletHandle()
	tx, err := client.MakeUnsignedAssetCreateTx(100, false, manager, reserve, freeze, clawback, assetName, "testunit", assetURL, assetMetadataHash, 0)
	txid, err := helperFillSignBroadcast(*client, wh, account0, tx, err)
	asser.NoError(err)
	txids[txid] = account0

	_, curRound := fixture.GetBalanceAndRound(account0)
	confirmed := fixture.WaitForAllTxnsToConfirm(curRound+20, txids)
	asser.True(confirmed, "created the assets")
}

// Setup the actors
func setupActors(account0 string, client *libgoal.Client, asser *require.Assertions) (manager, reserve, freeze, clawback string) {
	// Setup the actors

	wh, err := client.GetUnencryptedWalletHandle()
	manager, err = client.GenerateAddress(wh)
	asser.NoError(err)
	reserve, err = client.GenerateAddress(wh)
	asser.NoError(err)
	freeze, err = client.GenerateAddress(wh)
	asser.NoError(err)
	clawback, err = client.GenerateAddress(wh)
	asser.NoError(err)

	// Fund the manager, freeze, clawback, and extra, so they can issue transactions later on
	_, err = client.SendPaymentFromUnencryptedWallet(account0, manager, 0, 10000000000, nil)
	asser.NoError(err)
	return
}

func submitAndWaitForTransaction(sender string, tx transactions.Transaction, message string,
	client *libgoal.Client,
	fixture *fixtures.RestClientFixture,
	asser *require.Assertions) {

	txids := make(map[string]string)

	// re-generate wh, since this test takes a while and sometimes
	// the wallet handle expires.
	wh, err := client.GetUnencryptedWalletHandle()

	txid, err := helperFillSignBroadcast(*client, wh, sender, tx, err)
	asser.NoError(err)
	txids[txid] = sender

	nodeStatus, _ := client.Status()
	confirmed := fixture.WaitForAllTxnsToConfirm(nodeStatus.LastRound+20, txids)
	asser.True(confirmed, message)
}

func verifyAssetParameters(asset v1.AssetParams,
	unitName, assetName, manager, reserve, freeze, clawback string,
	metadataHash []byte, assetURL string, asser *require.Assertions) {

	asser.Equal(asset.UnitName, "test")
	asser.Equal(asset.AssetName, "testunit")
	asser.Equal(asset.ManagerAddr, manager)
	asser.Equal(asset.ReserveAddr, reserve)
	asser.Equal(asset.FreezeAddr, freeze)
	asser.Equal(asset.ClawbackAddr, clawback)
	asser.Equal(asset.MetadataHash, metadataHash)
	asser.Equal(asset.URL, assetURL)
}<|MERGE_RESOLUTION|>--- conflicted
+++ resolved
@@ -948,9 +948,6 @@
 	if testing.Short() {
 		t.Skip()
 	}
-<<<<<<< HEAD
-	a, fixture, client, account0 := setupTestAndNetwork(t, "TwoNodes50EachTestShorterLookback.json")
-=======
 	configurableConsensus := make(config.ConsensusProtocols)
 
 	consensusVersion := protocol.ConsensusVersion("test-shorter-lookback")
@@ -970,7 +967,6 @@
 	configurableConsensus[consensusVersion] = consensusParams
 
 	a, fixture, client, account0 := setupTestAndNetwork(t, "TwoNodes50EachTestShorterLookback.json", configurableConsensus)
->>>>>>> 5df2b13a
 	defer fixture.Shutdown()
 
 	// There should be no assets to start with
