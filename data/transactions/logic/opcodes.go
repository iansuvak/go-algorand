--- conflicted
+++ resolved
@@ -87,14 +87,9 @@
 func (lc *linearCost) compute(stack []stackValue) int {
 	cost := lc.baseCost
 	if lc.chunkCost != 0 && lc.chunkSize != 0 {
-<<<<<<< HEAD
-		// Uses divideCeilUnsafely rather than (len/size) to match how Ethereum discretizes hashing costs.
-		cost += divideCeilUnsafely(lc.chunkCost*len(stack[len(stack)-1-lc.depth].Bytes), lc.chunkSize)
-=======
 		// Uses divCeil rather than (count/chunkSize) to match how Ethereum discretizes hashing costs.
 		count := len(stack[len(stack)-1-lc.depth].Bytes)
 		cost += lc.chunkCost * divCeil(count, lc.chunkSize)
->>>>>>> 8e967eea
 	}
 	return cost
 }
