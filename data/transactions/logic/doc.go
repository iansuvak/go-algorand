--- conflicted
+++ resolved
@@ -191,7 +191,9 @@
 	"itxn_field":  "set field F of the current inner transaction to A",
 	"itxn_submit": "execute the current inner transaction group. Fail if executing this group would exceed the inner transaction limit, or if any transaction in the group fails.",
 
-<<<<<<< HEAD
+	"vrf_verify": "Verify the proof B of message A against pubkey C. Returns vrf output and verification flag.",
+	"block":      "field F of block A. Fail if A is not less than the current round or more than 1001 rounds before txn.LastValid.",
+
 	"box_create":  "create a box named A, of length B. Fail if A is empty or B exceeds 32,384. Returns 0 if A already existed, else 1",
 	"box_extract": "read C bytes from box A, starting at offset B. Fail if A does not exist, or the byte range is outside A's size.",
 	"box_replace": "write byte-array C into box A, starting at offset B. Fail if A does not exist, or the byte range is outside A's size.",
@@ -199,10 +201,6 @@
 	"box_len":     "X is the length of box A if A exists, else 0. Y is 1 if A exists, else 0.",
 	"box_get":     "X is the contents of box A if A exists, else ''. Y is 1 if A exists, else 0.",
 	"box_put":     "replaces the contents of box A with byte-array B. Fails if A exists and len(B) != len(box A). Creates A if it does not exist.",
-=======
-	"vrf_verify": "Verify the proof B of message A against pubkey C. Returns vrf output and verification flag.",
-	"block":      "field F of block A. Fail if A is not less than the current round or more than 1001 rounds before txn.LastValid.",
->>>>>>> 1f7a49eb
 }
 
 // OpDoc returns a description of the op
@@ -353,11 +351,7 @@
 	"Byte Array Logic":        {"b|", "b&", "b^", "b~"},
 	"Loading Values":          {"intcblock", "intc", "intc_0", "intc_1", "intc_2", "intc_3", "pushint", "bytecblock", "bytec", "bytec_0", "bytec_1", "bytec_2", "bytec_3", "pushbytes", "bzero", "arg", "arg_0", "arg_1", "arg_2", "arg_3", "args", "txn", "gtxn", "txna", "txnas", "gtxna", "gtxnas", "gtxns", "gtxnsa", "gtxnsas", "global", "load", "loads", "store", "stores", "gload", "gloads", "gloadss", "gaid", "gaids"},
 	"Flow Control":            {"err", "bnz", "bz", "b", "return", "pop", "dup", "dup2", "dig", "cover", "uncover", "swap", "select", "assert", "callsub", "retsub"},
-<<<<<<< HEAD
-	"State Access":            {"balance", "min_balance", "app_opted_in", "app_local_get", "app_local_get_ex", "app_global_get", "app_global_get_ex", "app_local_put", "app_global_put", "app_local_del", "app_global_del", "asset_holding_get", "asset_params_get", "app_params_get", "acct_params_get", "log", "box_create", "box_extract", "box_replace", "box_del", "box_len", "box_get", "box_put"},
-=======
-	"State Access":            {"balance", "min_balance", "app_opted_in", "app_local_get", "app_local_get_ex", "app_global_get", "app_global_get_ex", "app_local_put", "app_global_put", "app_local_del", "app_global_del", "asset_holding_get", "asset_params_get", "app_params_get", "acct_params_get", "log", "block"},
->>>>>>> 1f7a49eb
+	"State Access":            {"balance", "min_balance", "app_opted_in", "app_local_get", "app_local_get_ex", "app_global_get", "app_global_get_ex", "app_local_put", "app_global_put", "app_local_del", "app_global_del", "asset_holding_get", "asset_params_get", "app_params_get", "acct_params_get", "log", "block", "box_create", "box_extract", "box_replace", "box_del", "box_len", "box_get", "box_put"},
 	"Inner Transactions":      {"itxn_begin", "itxn_next", "itxn_field", "itxn_submit", "itxn", "itxna", "itxnas", "gitxn", "gitxna", "gitxnas"},
 }
 
