--- conflicted
+++ resolved
@@ -80,15 +80,6 @@
 		EnableFeePooling:      true,
 
 		// Chosen to be different from one another and from normal proto
-<<<<<<< HEAD
-		MaxAppTxnAccounts:      3,
-		MaxAppTxnForeignApps:   5,
-		MaxAppTxnForeignAssets: 6,
-
-		SupportBecomeNonParticipatingTransactions: true,
-	}
-}
-=======
 		MaxAppTxnAccounts:        3,
 		MaxAppTxnForeignApps:     5,
 		MaxAppTxnForeignAssets:   6,
@@ -100,13 +91,14 @@
 		MaxAppProgramLen:        900,
 		MaxAppTotalProgramLen:   1200, // Weird, but better tests
 		MaxExtraAppProgramPages: 2,
->>>>>>> 9cc24981
 
 		MaxGlobalSchemaEntries: 30,
 		MaxLocalSchemaEntries:  13,
 
 		EnableAppCostPooling:          true,
 		EnableInnerTransactionPooling: true,
+
+		SupportBecomeNonParticipatingTransactions: true,
 	}
 }
 
