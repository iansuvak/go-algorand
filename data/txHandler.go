// Copyright (C) 2019-2023 Algorand, Inc.
// This file is part of go-algorand
//
// go-algorand is free software: you can redistribute it and/or modify
// it under the terms of the GNU Affero General Public License as
// published by the Free Software Foundation, either version 3 of the
// License, or (at your option) any later version.
//
// go-algorand is distributed in the hope that it will be useful,
// but WITHOUT ANY WARRANTY; without even the implied warranty of
// MERCHANTABILITY or FITNESS FOR A PARTICULAR PURPOSE.  See the
// GNU Affero General Public License for more details.
//
// You should have received a copy of the GNU Affero General Public License
// along with go-algorand.  If not, see <https://www.gnu.org/licenses/>.

package data

import (
	"bytes"
	"context"
	"errors"
	"fmt"
	"io"
	"sync"
	"time"

	"github.com/algorand/go-algorand/config"
	"github.com/algorand/go-algorand/crypto"
	"github.com/algorand/go-algorand/data/bookkeeping"
	"github.com/algorand/go-algorand/data/pools"
	"github.com/algorand/go-algorand/data/transactions"
	"github.com/algorand/go-algorand/data/transactions/verify"
	"github.com/algorand/go-algorand/ledger/ledgercore"
	"github.com/algorand/go-algorand/logging"
	"github.com/algorand/go-algorand/network"
	"github.com/algorand/go-algorand/protocol"
	"github.com/algorand/go-algorand/util"
	"github.com/algorand/go-algorand/util/execpool"
	"github.com/algorand/go-algorand/util/metrics"
)

var transactionMessagesHandled = metrics.MakeCounter(metrics.TransactionMessagesHandled)
var transactionMessagesDroppedFromBacklog = metrics.MakeCounter(metrics.TransactionMessagesDroppedFromBacklog)
var transactionMessagesDroppedFromPool = metrics.MakeCounter(metrics.TransactionMessagesDroppedFromPool)
var transactionMessagesAlreadyCommitted = metrics.MakeCounter(metrics.TransactionMessagesAlreadyCommitted)
var transactionMessagesTxGroupInvalidFee = metrics.MakeCounter(metrics.TransactionMessagesTxGroupInvalidFee)
var transactionMessagesTxnNotWellFormed = metrics.MakeCounter(metrics.TransactionMessagesTxnNotWellFormed)
var transactionMessagesTxnSigNotWellFormed = metrics.MakeCounter(metrics.TransactionMessagesTxnSigNotWellFormed)
var transactionMessagesTxnMsigNotWellFormed = metrics.MakeCounter(metrics.TransactionMessagesTxnMsigNotWellFormed)
var transactionMessagesTxnLogicSig = metrics.MakeCounter(metrics.TransactionMessagesTxnLogicSig)
var transactionMessagesTxnSigVerificationFailed = metrics.MakeCounter(metrics.TransactionMessagesTxnSigVerificationFailed)
var transactionMessagesBacklogErr = metrics.MakeCounter(metrics.TransactionMessagesBacklogErr)
var transactionMessagesRemember = metrics.MakeCounter(metrics.TransactionMessagesRemember)
var transactionMessageTxGroupExcessive = metrics.MakeCounter(metrics.TransactionMessageTxGroupExcessive)
var transactionMessageTxGroupFull = metrics.MakeCounter(metrics.TransactionMessageTxGroupFull)
var transactionMessagesDupRawMsg = metrics.MakeCounter(metrics.TransactionMessagesDupRawMsg)
var transactionMessagesDupCanonical = metrics.MakeCounter(metrics.TransactionMessagesDupCanonical)
var transactionMessagesBacklogSizeGauge = metrics.MakeGauge(metrics.TransactionMessagesBacklogSize)

var transactionGroupTxSyncHandled = metrics.MakeCounter(metrics.TransactionGroupTxSyncHandled)
var transactionGroupTxSyncRemember = metrics.MakeCounter(metrics.TransactionGroupTxSyncRemember)
var transactionGroupTxSyncAlreadyCommitted = metrics.MakeCounter(metrics.TransactionGroupTxSyncAlreadyCommitted)
var txBacklogDroppedCongestionManagement = metrics.MakeCounter(metrics.TransactionMessagesTxnDroppedCongestionManagement)

// ErrInvalidTxPool is reported when nil is passed for the tx pool
var ErrInvalidTxPool = errors.New("MakeTxHandler: txPool is nil on initialization")

// ErrInvalidLedger is reported when nil is passed for the ledger
var ErrInvalidLedger = errors.New("MakeTxHandler: ledger is nil on initialization")

var transactionMessageTxPoolRememberCounter = metrics.NewTagCounter(
	"algod_transaction_messages_txpool_remember_err_{TAG}", "Number of transaction messages not remembered by txpool b/c of {TAG}",
	txPoolRememberTagCap, txPoolRememberPendingEval, txPoolRememberTagNoSpace, txPoolRememberTagFee, txPoolRememberTagTxnDead, txPoolRememberTagTxnEarly, txPoolRememberTagTooLarge, txPoolRememberTagGroupID,
	txPoolRememberTagTxID, txPoolRememberTagLease, txPoolRememberTagTxIDEval, txPoolRememberTagLeaseEval, txPoolRememberTagEvalGeneric,
)

var transactionMessageTxPoolCheckCounter = metrics.NewTagCounter(
	"algod_transaction_messages_txpool_check_err_{TAG}", "Number of transaction messages that didn't pass check by txpool b/c of {TAG}",
	txPoolRememberTagTxnNotWellFormed, txPoolRememberTagTxnDead, txPoolRememberTagTxnEarly, txPoolRememberTagTooLarge, txPoolRememberTagGroupID,
	txPoolRememberTagTxID, txPoolRememberTagLease, txPoolRememberTagTxIDEval, txPoolRememberTagLeaseEval, txPoolRememberTagEvalGeneric,
)

const (
	txPoolRememberTagCap         = "cap"
	txPoolRememberPendingEval    = "pending_eval"
	txPoolRememberTagNoSpace     = "no_space"
	txPoolRememberTagFee         = "fee"
	txPoolRememberTagTxnDead     = "txn_dead"
	txPoolRememberTagTxnEarly    = "txn_early"
	txPoolRememberTagTooLarge    = "too_large"
	txPoolRememberTagGroupID     = "groupid"
	txPoolRememberTagTxID        = "txid"
	txPoolRememberTagLease       = "lease"
	txPoolRememberTagTxIDEval    = "txid_eval"
	txPoolRememberTagLeaseEval   = "lease_eval"
	txPoolRememberTagEvalGeneric = "eval"

	txPoolRememberTagTxnNotWellFormed = "not_well"
)

// The txBacklogMsg structure used to track a single incoming transaction from the gossip network,
type txBacklogMsg struct {
	rawmsg                *network.IncomingMessage // the raw message from the network
	unverifiedTxGroup     []transactions.SignedTxn // the unverified ( and signed ) transaction group
	rawmsgDataHash        *crypto.Digest           // hash (if any) of raw message data from the network
	unverifiedTxGroupHash *crypto.Digest           // hash (if any) of the unverifiedTxGroup
	verificationErr       error                    // The verification error generated by the verification function, if any.
	capguard              *util.ErlCapacityGuard   // the structure returned from the elastic rate limiter, to be released when dequeued
}

// TxHandler handles transaction messages
type TxHandler struct {
	txPool                *pools.TransactionPool
	ledger                *Ledger
	genesisID             string
	genesisHash           crypto.Digest
	txVerificationPool    execpool.BacklogPool
	backlogQueue          chan *txBacklogMsg
	postVerificationQueue chan *verify.VerificationResult
	backlogWg             sync.WaitGroup
	net                   network.GossipNode
	msgCache              *txSaltedCache
	txCanonicalCache      *digestCache
	ctx                   context.Context
	ctxCancel             context.CancelFunc
	streamVerifier        *execpool.StreamToBatch
	streamVerifierChan    chan execpool.InputJob
	streamVerifierDropped chan *verify.UnverifiedTxnSigJob
	erl                   *util.ElasticRateLimiter
}

// TxHandlerOpts is TxHandler configuration options
type TxHandlerOpts struct {
	TxPool        *pools.TransactionPool
	ExecutionPool execpool.BacklogPool
	Ledger        *Ledger
	Net           network.GossipNode
	GenesisID     string
	GenesisHash   crypto.Digest
	Config        config.Local
}

// MakeTxHandler makes a new handler for transaction messages
func MakeTxHandler(opts TxHandlerOpts) (*TxHandler, error) {

	if opts.TxPool == nil {
		return nil, ErrInvalidTxPool
	}

	if opts.Ledger == nil {
		return nil, ErrInvalidLedger
	}

	// backlog size is big enough for each peer to have its reserved capacity in the backlog, plus the config's backlogSize as a shared capacity
	txBacklogSize := opts.Config.TxBacklogSize
	if opts.Config.EnableTxBacklogRateLimiting {
		txBacklogSize += (opts.Config.IncomingConnectionsLimit * opts.Config.TxBacklogReservedCapacityPerPeer)
	}

	handler := &TxHandler{
		txPool:                opts.TxPool,
		genesisID:             opts.GenesisID,
		genesisHash:           opts.GenesisHash,
		ledger:                opts.Ledger,
		txVerificationPool:    opts.ExecutionPool,
		backlogQueue:          make(chan *txBacklogMsg, txBacklogSize),
		postVerificationQueue: make(chan *verify.VerificationResult, txBacklogSize),
		net:                   opts.Net,
		streamVerifierChan:    make(chan execpool.InputJob),
		streamVerifierDropped: make(chan *verify.UnverifiedTxnSigJob),
	}

	if opts.Config.TxFilterRawMsgEnabled() {
		handler.msgCache = makeSaltedCache(int(opts.Config.TxIncomingFilterMaxSize))
	}
	if opts.Config.TxFilterCanonicalEnabled() {
		handler.txCanonicalCache = makeDigestCache(int(opts.Config.TxIncomingFilterMaxSize))
	}

	if opts.Config.EnableTxBacklogRateLimiting {
		rateLimiter := util.NewElasticRateLimiter(
			txBacklogSize,
			opts.Config.TxBacklogReservedCapacityPerPeer,
			time.Duration(opts.Config.TxBacklogServiceRateWindowSeconds)*time.Second,
			txBacklogDroppedCongestionManagement,
		)
		handler.erl = rateLimiter
	}

	// prepare the transaction stream verifier
	var err error
	txnElementProcessor, err := verify.MakeSigVerifyJobProcessor(handler.ledger, handler.ledger.VerifiedTransactionCache(),
		handler.postVerificationQueue, handler.streamVerifierDropped)
	if err != nil {
		return nil, err
	}
	handler.streamVerifier = execpool.MakeStreamToBatch(handler.streamVerifierChan, handler.txVerificationPool, txnElementProcessor)
	go handler.droppedTxnWatcher()
	return handler, nil
}

func (handler *TxHandler) droppedTxnWatcher() {
	for unverified := range handler.streamVerifierDropped {
		// we failed to write to the output queue, since the queue was full.
		// adding the metric here allows us to monitor how frequently it happens.
		transactionMessagesDroppedFromPool.Inc(nil)

		tx := unverified.BacklogMessage.(*txBacklogMsg)

		// delete from duplicate caches to give it a chance to be re-submitted
		handler.deleteFromCaches(tx.rawmsgDataHash, tx.unverifiedTxGroupHash)
	}
}

// Start enables the processing of incoming messages at the transaction handler
func (handler *TxHandler) Start() {
	handler.ctx, handler.ctxCancel = context.WithCancel(context.Background())
	if handler.msgCache != nil {
		handler.msgCache.Start(handler.ctx, 60*time.Second)
	}
	handler.net.RegisterHandlers([]network.TaggedMessageHandler{
		{Tag: protocol.TxnTag, MessageHandler: network.HandlerFunc(handler.processIncomingTxn)},
	})
	handler.backlogWg.Add(2)
	go handler.backlogWorker()
	go handler.backlogGaugeThread()
	handler.streamVerifier.Start(handler.ctx)
	if handler.erl != nil {
		handler.erl.Start()
	}
}

// Stop suspends the processing of incoming messages at the transaction handler
func (handler *TxHandler) Stop() {
	handler.ctxCancel()
	if handler.erl != nil {
		handler.erl.Stop()
	}
	handler.backlogWg.Wait()
	handler.streamVerifier.WaitForStop()
	if handler.msgCache != nil {
		handler.msgCache.WaitForStop()
	}
}

func reencode(stxns []transactions.SignedTxn) []byte {
	var result [][]byte
	for i := range stxns {
		result = append(result, protocol.Encode(&stxns[i]))
	}
	return bytes.Join(result, nil)
}

func (handler *TxHandler) backlogGaugeThread() {
	defer handler.backlogWg.Done()
	ticker := time.NewTicker(5 * time.Second)
	defer ticker.Stop()
	for {
		select {
		case <-ticker.C:
			transactionMessagesBacklogSizeGauge.Set(uint64(len(handler.backlogQueue)))
		case <-handler.ctx.Done():
			return
		}
	}
}

// backlogWorker is the worker go routine that process the incoming messages from the postVerificationQueue and backlogQueue channels
// and dispatches them further.
func (handler *TxHandler) backlogWorker() {
	// Note: TestIncomingTxHandle and TestIncomingTxGroupHandle emulate this function.
	// Changes to the behavior in this function should be reflected in the test.
	defer handler.backlogWg.Done()
	for {
		// prioritize the postVerificationQueue
		select {
		case wi, ok := <-handler.postVerificationQueue:
			if !ok {
				return
			}
			m := wi.BacklogMessage.(*txBacklogMsg)
			m.verificationErr = wi.Err
			handler.postProcessCheckedTxn(m)

			// restart the loop so that we could empty out the post verification queue.
			continue
		default:
		}

		// we have no more post verification items. wait for either backlog queue item or post verification item.
		select {
		case wi, ok := <-handler.backlogQueue:
			if !ok {
				// this is never happening since handler.backlogQueue is never closed
				return
			}
			if wi.capguard != nil {
				if err := wi.capguard.Release(); err != nil {
					logging.Base().Warnf("Failed to release capacity to ElasticRateLimiter: %v", err)
				}
			}
			if handler.checkAlreadyCommitted(wi) {
				transactionMessagesAlreadyCommitted.Inc(nil)
				if wi.capguard != nil {
					wi.capguard.Served()
				}
				continue
			}
			// handler.streamVerifierChan does not receive if ctx is cancled
			select {
			case handler.streamVerifierChan <- &verify.UnverifiedTxnSigJob{TxnGroup: wi.unverifiedTxGroup, BacklogMessage: wi}:
			case <-handler.ctx.Done():
				transactionMessagesDroppedFromBacklog.Inc(nil)
				return
			}
			if wi.capguard != nil {
				wi.capguard.Served()
			}
		case wi, ok := <-handler.postVerificationQueue:
			if !ok {
				// this is never happening since handler.postVerificationQueue is never closed
				return
			}
			m := wi.BacklogMessage.(*txBacklogMsg)
			m.verificationErr = wi.Err
			handler.postProcessCheckedTxn(m)

		case <-handler.ctx.Done():
			return
		}
	}
}

func (handler *TxHandler) postProcessReportErrors(err error) {
	if errors.Is(err, crypto.ErrBatchHasFailedSigs) {
		transactionMessagesTxnSigVerificationFailed.Inc(nil)
		return
	}

	var txGroupErr *verify.TxGroupError
	if errors.As(err, &txGroupErr) {
		switch txGroupErr.Reason {
		case verify.TxGroupErrorReasonNotWellFormed:
			transactionMessagesTxnNotWellFormed.Inc(nil)
		case verify.TxGroupErrorReasonInvalidFee:
			transactionMessagesTxGroupInvalidFee.Inc(nil)
		case verify.TxGroupErrorReasonHasNoSig:
			fallthrough
		case verify.TxGroupErrorReasonSigNotWellFormed:
			transactionMessagesTxnSigNotWellFormed.Inc(nil)
		case verify.TxGroupErrorReasonMsigNotWellFormed:
			transactionMessagesTxnMsigNotWellFormed.Inc(nil)
		case verify.TxGroupErrorReasonLogicSigFailed:
			transactionMessagesTxnLogicSig.Inc(nil)
		default:
			transactionMessagesBacklogErr.Inc(nil)
		}
	} else {
		transactionMessagesBacklogErr.Inc(nil)
	}
}

func (handler *TxHandler) checkReportErrors(err error) {
	switch err := err.(type) {
	case *ledgercore.TxnNotWellFormedError:
		transactionMessageTxPoolCheckCounter.Add(txPoolRememberTagTxnNotWellFormed, 1)
		return
	case *transactions.TxnDeadError:
		if err.Early {
			transactionMessageTxPoolCheckCounter.Add(txPoolRememberTagTxnEarly, 1)
		} else {
			transactionMessageTxPoolCheckCounter.Add(txPoolRememberTagTxnDead, 1)
		}
		return
	case *ledgercore.TransactionInLedgerError:
		if err.InBlockEvaluator {
			transactionMessageTxPoolCheckCounter.Add(txPoolRememberTagTxIDEval, 1)
		} else {
			transactionMessageTxPoolCheckCounter.Add(txPoolRememberTagTxID, 1)
		}
		return
	case *ledgercore.LeaseInLedgerError:
		if err.InBlockEvaluator {
			transactionMessageTxPoolCheckCounter.Add(txPoolRememberTagLeaseEval, 1)
		} else {
			transactionMessageTxPoolCheckCounter.Add(txPoolRememberTagLease, 1)
		}
		return
	case *ledgercore.TxGroupMalformedError:
		switch err.Reason {
		case ledgercore.TxGroupMalformedErrorReasonExceedMaxSize:
			transactionMessageTxPoolCheckCounter.Add(txPoolRememberTagTooLarge, 1)
		default:
			transactionMessageTxPoolCheckCounter.Add(txPoolRememberTagGroupID, 1)
		}
		return
	}

	transactionMessageTxPoolCheckCounter.Add(txPoolRememberTagEvalGeneric, 1)
}

func (handler *TxHandler) rememberReportErrors(err error) {
	if errors.Is(err, pools.ErrPendingQueueReachedMaxCap) {
		transactionMessageTxPoolRememberCounter.Add(txPoolRememberTagCap, 1)
		return
	}

	if errors.Is(err, pools.ErrNoPendingBlockEvaluator) {
		transactionMessageTxPoolRememberCounter.Add(txPoolRememberPendingEval, 1)
		return
	}

	if errors.Is(err, ledgercore.ErrNoSpace) {
		transactionMessageTxPoolRememberCounter.Add(txPoolRememberTagNoSpace, 1)
		return
	}

	// it is possible to call errors.As but it requires additional allocations
	// instead, unwrap and type assert.
	underlyingErr := errors.Unwrap(err)
	if underlyingErr == nil {
		// something went wrong
		return
	}

	switch err := underlyingErr.(type) {
	case *pools.ErrTxPoolFeeError:
		transactionMessageTxPoolRememberCounter.Add(txPoolRememberTagFee, 1)
		return
	case *transactions.TxnDeadError:
		if err.Early {
			transactionMessageTxPoolRememberCounter.Add(txPoolRememberTagTxnEarly, 1)
		} else {
			transactionMessageTxPoolRememberCounter.Add(txPoolRememberTagTxnDead, 1)
		}
		return
	case *ledgercore.TransactionInLedgerError:
		if err.InBlockEvaluator {
			transactionMessageTxPoolRememberCounter.Add(txPoolRememberTagTxIDEval, 1)
		} else {
			transactionMessageTxPoolRememberCounter.Add(txPoolRememberTagTxID, 1)
		}
		return
	case *ledgercore.LeaseInLedgerError:
		if err.InBlockEvaluator {
			transactionMessageTxPoolRememberCounter.Add(txPoolRememberTagLeaseEval, 1)
		} else {
			transactionMessageTxPoolRememberCounter.Add(txPoolRememberTagLease, 1)
		}
		return
	case *ledgercore.TxGroupMalformedError:
		switch err.Reason {
		case ledgercore.TxGroupMalformedErrorReasonExceedMaxSize:
			transactionMessageTxPoolRememberCounter.Add(txPoolRememberTagTooLarge, 1)
		default:
			transactionMessageTxPoolRememberCounter.Add(txPoolRememberTagGroupID, 1)
		}
		return
	}

	transactionMessageTxPoolRememberCounter.Add(txPoolRememberTagEvalGeneric, 1)
}

func (handler *TxHandler) postProcessCheckedTxn(wi *txBacklogMsg) {
	if wi.verificationErr != nil {
		// disconnect from peer.
		handler.postProcessReportErrors(wi.verificationErr)
		logging.Base().Warnf("Received a malformed tx group %v: %v", wi.unverifiedTxGroup, wi.verificationErr)
		handler.net.Disconnect(wi.rawmsg.Sender)
		return
	}

	// we've processed this message, so increase the counter.
	transactionMessagesHandled.Inc(nil)

	// at this point, we've verified the transaction, so we can safely treat the transaction as a verified transaction.
	verifiedTxGroup := wi.unverifiedTxGroup

	// save the transaction, if it has high enough fee and not already in the cache
	err := handler.txPool.Remember(verifiedTxGroup)
	if err != nil {
		handler.rememberReportErrors(err)
		logging.Base().Debugf("could not remember tx: %v", err)
		return
	}

	transactionMessagesRemember.Inc(nil)

	// if we remembered without any error ( i.e. txpool wasn't full ), then we should pin these transactions.
	err = handler.ledger.VerifiedTransactionCache().Pin(verifiedTxGroup)
	if err != nil {
		logging.Base().Infof("unable to pin transaction: %v", err)
	}

	// We reencode here instead of using rawmsg.Data to avoid broadcasting non-canonical encodings
	handler.net.Relay(handler.ctx, protocol.TxnTag, reencode(verifiedTxGroup), false, wi.rawmsg.Sender)
}

func (handler *TxHandler) deleteFromCaches(msgKey *crypto.Digest, canonicalKey *crypto.Digest) {
	if handler.txCanonicalCache != nil && canonicalKey != nil {
		handler.txCanonicalCache.Delete(canonicalKey)
	}

	if handler.msgCache != nil && msgKey != nil {
		handler.msgCache.DeleteByKey(msgKey)
	}
}

// dedupCanonical checks if the transaction group has been seen before after reencoding to canonical representation.
// returns a key used for insertion if the group was not found.
func (handler *TxHandler) dedupCanonical(ntx int, unverifiedTxGroup []transactions.SignedTxn, consumed int) (key *crypto.Digest, isDup bool) {
	// consider situations where someone want to censor transactions A
	// 1. Txn A is not part of a group => txn A with a valid signature is OK
	// Censorship attempts are:
	//  - txn A with an invalid signature => cache/dedup canonical txn with its signature
	//  - txn A with a valid/invalid signature and part of a valid or invalid group => cache/dedup the entire group
	//
	// 2. Txn A is part of a group => txn A with valid GroupID and signature is OK
	// Censorship attempts are:
	// - txn A with a valid or invalid signature => cache/dedup canonical txn with its signature.
	// - txn A as part of a group => cache/dedup the entire group
	//
	// caching approaches that would not work:
	// - using txid: {A} could be poisoned by {A, B} where B is invalid
	// - using individual txn from a group: {A, Z} could be poisoned by {A, B}, where B is invalid

	var d crypto.Digest
	if ntx == 1 {
		// a single transaction => cache/dedup canonical txn with its signature
		enc := unverifiedTxGroup[0].MarshalMsg(nil)
		d = crypto.Hash(enc)
		if handler.txCanonicalCache.CheckAndPut(&d) {
			return nil, true
		}
	} else {
		// a transaction group => cache/dedup the entire group canonical group
		encodeBuf := make([]byte, 0, unverifiedTxGroup[0].Msgsize()*ntx)
		for i := range unverifiedTxGroup {
			encodeBuf = unverifiedTxGroup[i].MarshalMsg(encodeBuf)
		}
		if len(encodeBuf) != consumed {
			// reallocated, some assumption on size was wrong
			// log and skip
			logging.Base().Warnf("Decoded size %d does not match to encoded %d", consumed, len(encodeBuf))
			return nil, false
		}
		d = crypto.Hash(encodeBuf)
		if handler.txCanonicalCache.CheckAndPut(&d) {
			return nil, true
		}
	}
	return &d, false
}

// processIncomingTxn decodes a transaction group from incoming message and enqueues into the back log for processing.
// The function also performs some input data pre-validation;
//   - txn groups are cut to MaxTxGroupSize size
//   - message are checked for duplicates
//   - transactions are checked for duplicates
func (handler *TxHandler) processIncomingTxn(rawmsg network.IncomingMessage) network.OutgoingMessage {
	var msgKey *crypto.Digest
	var isDup bool
	if handler.msgCache != nil {
		// check for duplicate messages
		// this helps against relaying duplicates
		if msgKey, isDup = handler.msgCache.CheckAndPut(rawmsg.Data); isDup {
			transactionMessagesDupRawMsg.Inc(nil)
			return network.OutgoingMessage{Action: network.Ignore}
		}
	}

	unverifiedTxGroup := make([]transactions.SignedTxn, 1)
	dec := protocol.NewMsgpDecoderBytes(rawmsg.Data)
	ntx := 0
	consumed := 0

	var err error
	var capguard *util.ErlCapacityGuard
	if handler.erl != nil {
		// consume a capacity unit
		// if the elastic rate limiter cannot vend a capacity, the error it returns
		// is sufficient to indicate that we should enable Congestion Control, because
		// an issue in vending capacity indicates the underlying resource (TXBacklog) is full
		capguard, err = handler.erl.ConsumeCapacity(rawmsg.Sender.(util.ErlClient))
		if err != nil {
			handler.erl.EnableCongestionControl()
			// if there is no capacity, it is the same as if we failed to put the item onto the backlog, so report such
			transactionMessagesDroppedFromBacklog.Inc(nil)
			return network.OutgoingMessage{Action: network.Ignore}
		}
		// if the backlog Queue has 50% of its buffer back, turn congestion control off
		if float64(cap(handler.backlogQueue))*0.5 > float64(len(handler.backlogQueue)) {
			handler.erl.DisableCongestionControl()
		}
	}

	for {
		if len(unverifiedTxGroup) == ntx {
			n := make([]transactions.SignedTxn, len(unverifiedTxGroup)*2)
			copy(n, unverifiedTxGroup)
			unverifiedTxGroup = n
		}
		err := dec.Decode(&unverifiedTxGroup[ntx])
		if err != nil {
			if err == io.EOF {
				break
			}
			logging.Base().Warnf("Received a non-decodable txn: %v", err)
			return network.OutgoingMessage{Action: network.Disconnect}
		}
		consumed = dec.Consumed()
		ntx++
		if ntx >= config.MaxTxGroupSize {
			// max ever possible group size reached, done reading input.
			if dec.Remaining() > 0 {
				// if something else left in the buffer - this is an error, drop
				transactionMessageTxGroupExcessive.Inc(nil)
				return network.OutgoingMessage{Action: network.Disconnect}
			}
		}
	}
	if ntx == 0 {
		logging.Base().Warnf("Received empty tx group")
		return network.OutgoingMessage{Action: network.Disconnect}
	}

	unverifiedTxGroup = unverifiedTxGroup[:ntx]

	if ntx == config.MaxTxGroupSize {
		transactionMessageTxGroupFull.Inc(nil)
	}

	var canonicalKey *crypto.Digest
	if handler.txCanonicalCache != nil {
		if canonicalKey, isDup = handler.dedupCanonical(ntx, unverifiedTxGroup, consumed); isDup {
			transactionMessagesDupCanonical.Inc(nil)
			return network.OutgoingMessage{Action: network.Ignore}
		}
	}

	select {
	case handler.backlogQueue <- &txBacklogMsg{
		rawmsg:                &rawmsg,
		unverifiedTxGroup:     unverifiedTxGroup,
		rawmsgDataHash:        msgKey,
		unverifiedTxGroupHash: canonicalKey,
		capguard:              capguard,
	}:
<<<<<<< HEAD
		return network.OutgoingMessage{ValidationQueued: true} // XXX
=======
>>>>>>> 8c6e76c8
	default:
		// if we failed here we want to increase the corresponding metric. It might suggest that we
		// want to increase the queue size.
		transactionMessagesDroppedFromBacklog.Inc(nil)

		// additionally, remove the txn from duplicate caches to ensure it can be re-submitted
		if handler.txCanonicalCache != nil && canonicalKey != nil {
			handler.txCanonicalCache.Delete(canonicalKey)
		}
		if handler.msgCache != nil && msgKey != nil {
			handler.msgCache.DeleteByKey(msgKey)
		}
	}

	return network.OutgoingMessage{Action: network.Ignore}
}

// checkAlreadyCommitted test to see if the given transaction ( in the txBacklogMsg ) was already committed, and
// whether it would qualify as a candidate for the transaction pool.
//
// Note that this also checks the consistency of the transaction's group hash,
// which is required for safe transaction signature caching behavior.
func (handler *TxHandler) checkAlreadyCommitted(tx *txBacklogMsg) (processingDone bool) {
	if logging.Base().IsLevelEnabled(logging.Debug) {
		txids := make([]transactions.Txid, len(tx.unverifiedTxGroup))
		for i := range tx.unverifiedTxGroup {
			txids[i] = tx.unverifiedTxGroup[i].ID()
		}
		logging.Base().Debugf("got a tx group with IDs %v", txids)
	}

	// do a quick test to check that this transaction could potentially be committed, to reject dup pending transactions
	err := handler.txPool.Test(tx.unverifiedTxGroup)
	if err != nil {
		handler.checkReportErrors(err)
		logging.Base().Debugf("txPool rejected transaction: %v", err)
		return true
	}
	return false
}

func (handler *TxHandler) processDecoded(unverifiedTxGroup []transactions.SignedTxn) (outmsg network.OutgoingMessage, processingDone bool) {
	tx := &txBacklogMsg{
		unverifiedTxGroup: unverifiedTxGroup,
	}
	transactionGroupTxSyncHandled.Inc(nil)

	if handler.checkAlreadyCommitted(tx) {
		transactionGroupTxSyncAlreadyCommitted.Inc(nil)
		return network.OutgoingMessage{}, true
	}

	// build the transaction verification context
	latest := handler.ledger.Latest()
	latestHdr, err := handler.ledger.BlockHdr(latest)
	if err != nil {
		logging.Base().Warnf("Could not get header for previous block %v: %v", latest, err)
		return network.OutgoingMessage{}, true
	}

	unverifiedTxnGroups := bookkeeping.SignedTxnsToGroups(unverifiedTxGroup)
	err = verify.PaysetGroups(context.Background(), unverifiedTxnGroups, latestHdr, handler.txVerificationPool, handler.ledger.VerifiedTransactionCache(), handler.ledger)
	if err != nil {
		// transaction is invalid
		logging.Base().Warnf("One or more transactions were malformed: %v", err)
		return network.OutgoingMessage{Action: network.Disconnect}, true
	}

	// at this point, we've verified the transaction group,
	// so we can safely treat the transaction as a verified transaction.
	verifiedTxGroup := unverifiedTxGroup

	// save the transaction, if it has high enough fee and not already in the cache
	err = handler.txPool.Remember(verifiedTxGroup)
	if err != nil {
		logging.Base().Debugf("could not remember tx: %v", err)
		return network.OutgoingMessage{}, true
	}

	transactionGroupTxSyncRemember.Inc(nil)

	// if we remembered without any error ( i.e. txpool wasn't full ), then we should pin these transactions.
	err = handler.ledger.VerifiedTransactionCache().Pin(verifiedTxGroup)
	if err != nil {
		logging.Base().Warnf("unable to pin transaction: %v", err)
	}

	return network.OutgoingMessage{}, false
}

// SolicitedTxHandler handles messages received through channels other than the gossip network.
// It therefore circumvents the notion of incoming/outgoing messages
type SolicitedTxHandler interface {
	Handle(txgroup []transactions.SignedTxn) error
}

// SolicitedTxHandler converts a transaction handler to a SolicitedTxHandler
func (handler *TxHandler) SolicitedTxHandler() SolicitedTxHandler {
	return &solicitedTxHandler{txHandler: handler}
}

type solicitedTxHandler struct {
	txHandler *TxHandler
}

func (handler *solicitedTxHandler) Handle(txgroup []transactions.SignedTxn) error {
	outmsg, _ := handler.txHandler.processDecoded(txgroup)
	if outmsg.Action == network.Disconnect {
		return fmt.Errorf("invalid transaction")
	}
	return nil
}<|MERGE_RESOLUTION|>--- conflicted
+++ resolved
@@ -647,10 +647,6 @@
 		unverifiedTxGroupHash: canonicalKey,
 		capguard:              capguard,
 	}:
-<<<<<<< HEAD
-		return network.OutgoingMessage{ValidationQueued: true} // XXX
-=======
->>>>>>> 8c6e76c8
 	default:
 		// if we failed here we want to increase the corresponding metric. It might suggest that we
 		// want to increase the queue size.
