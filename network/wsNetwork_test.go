// Copyright (C) 2019-2023 Algorand, Inc.
// This file is part of go-algorand
//
// go-algorand is free software: you can redistribute it and/or modify
// it under the terms of the GNU Affero General Public License as
// published by the Free Software Foundation, either version 3 of the
// License, or (at your option) any later version.
//
// go-algorand is distributed in the hope that it will be useful,
// but WITHOUT ANY WARRANTY; without even the implied warranty of
// MERCHANTABILITY or FITNESS FOR A PARTICULAR PURPOSE.  See the
// GNU Affero General Public License for more details.
//
// You should have received a copy of the GNU Affero General Public License
// along with go-algorand.  If not, see <https://www.gnu.org/licenses/>.

package network

import (
	"bytes"
	"context"
	"encoding/base64"
	"encoding/binary"
	"encoding/json"
	"fmt"
	"github.com/algorand/go-algorand/internal/rapidgen"
	"io"
	"math/rand"
	"net"
	"net/http"
	"net/http/httptest"
	"net/url"
	"os"
	"pgregory.net/rapid"
	"regexp"
	"runtime"
	"sort"
	"strings"
	"sync"
	"sync/atomic"
	"testing"
	"time"

	"github.com/stretchr/testify/assert"
	"github.com/stretchr/testify/require"

	"github.com/algorand/go-deadlock"
	"github.com/algorand/websocket"

	"github.com/algorand/go-algorand/config"
	"github.com/algorand/go-algorand/crypto"
	"github.com/algorand/go-algorand/logging"
	"github.com/algorand/go-algorand/logging/telemetryspec"
	"github.com/algorand/go-algorand/protocol"
	"github.com/algorand/go-algorand/test/partitiontest"
	"github.com/algorand/go-algorand/util"
	"github.com/algorand/go-algorand/util/metrics"
)

const sendBufferLength = 1000

const genesisID = "go-test-network-genesis"

func init() {
	// this allows test code to use out-of-protocol message tags and have them go through
	allowCustomTags = true
}

func TestMain(m *testing.M) {
	logging.Base().SetLevel(logging.Debug)
	os.Exit(m.Run())
}

func debugMetrics(t *testing.T) {
	if t.Failed() {
		var buf strings.Builder
		metrics.DefaultRegistry().WriteMetrics(&buf, "")
		t.Log(buf.String())
	}
}

type emptyPhonebook struct{}

func (e *emptyPhonebook) GetAddresses(n int) []string {
	return []string{}
}

func (e *emptyPhonebook) UpdateRetryAfter(addr string, retryAfter time.Time) {
}

var emptyPhonebookSingleton = &emptyPhonebook{}

type oneEntryPhonebook struct {
	addr       string
	retryAfter time.Time
}

func (e *oneEntryPhonebook) GetAddresses(n int) []string {
	return []string{e.addr}
}

func (e *oneEntryPhonebook) UpdateRetryAfter(addr string, retryAfter time.Time) {
	if e.addr == addr {
		e.retryAfter = retryAfter
	}
}

func (e *oneEntryPhonebook) GetConnectionWaitTime(addr string) (addrInPhonebook bool,
	waitTime time.Duration, provisionalTime time.Time) {
	var t time.Time
	return false, 0, t
}

func (e *oneEntryPhonebook) UpdateConnectionTime(addr string, t time.Time) bool {
	return false
}

var defaultConfig config.Local

func init() {
	defaultConfig = config.GetDefaultLocal()
	defaultConfig.Archival = false
	defaultConfig.GossipFanout = 4
	defaultConfig.NetAddress = "127.0.0.1:0"
	defaultConfig.BaseLoggerDebugLevel = uint32(logging.Debug)
	defaultConfig.DNSBootstrapID = ""
	defaultConfig.MaxConnectionsPerIP = 30
}

func makeTestWebsocketNodeWithConfig(t testing.TB, conf config.Local, opts ...testWebsocketOption) *WebsocketNetwork {
	log := logging.TestingLog(t)
	log.SetLevel(logging.Warn)
	wn := &WebsocketNetwork{
		log:       log,
		config:    conf,
		phonebook: MakePhonebook(1, 1*time.Millisecond),
		GenesisID: genesisID,
		NetworkID: config.Devtestnet,
	}
	// apply options to newly-created WebsocketNetwork, if provided
	for _, opt := range opts {
		opt.applyOpt(wn)
	}

	wn.setup()
	wn.eventualReadyDelay = time.Second
	return wn
}

// interface for providing extra options to makeTestWebsocketNode
type testWebsocketOption interface {
	applyOpt(wn *WebsocketNetwork)
}

// option to add KV to wn base logger
type testWebsocketLogNameOption struct{ logName string }

func (o testWebsocketLogNameOption) applyOpt(wn *WebsocketNetwork) {
	if o.logName != "" {
		wn.log = wn.log.With("name", o.logName)
	}
}

func makeTestWebsocketNode(t testing.TB, opts ...testWebsocketOption) *WebsocketNetwork {
	return makeTestWebsocketNodeWithConfig(t, defaultConfig, opts...)
}

type messageCounterHandler struct {
	target  int
	limit   int
	count   int
	lock    deadlock.Mutex
	done    chan struct{}
	t       testing.TB
	action  ForwardingPolicy
	verbose bool

	// For deterministically simulating slow handlers, block until test code says to go.
	release    sync.Cond
	shouldWait int32
	waitcount  int
}

func (mch *messageCounterHandler) Handle(message IncomingMessage) OutgoingMessage {
	mch.lock.Lock()
	defer mch.lock.Unlock()
	if mch.verbose && len(message.Data) == 8 {
		now := time.Now().UnixNano()
		sent := int64(binary.LittleEndian.Uint64(message.Data))
		dnanos := now - sent
		mch.t.Logf("msg trans time %dns", dnanos)
	}
	if atomic.LoadInt32(&mch.shouldWait) > 0 {
		mch.waitcount++
		mch.release.Wait()
		mch.waitcount--
	}
	mch.count++
	//mch.t.Logf("msg %d %#v", mch.count, message)
	if mch.target != 0 && mch.done != nil && mch.count >= mch.target {
		//mch.t.Log("mch target")
		close(mch.done)
		mch.done = nil
	}
	if mch.limit > 0 && mch.done != nil && mch.count > mch.limit {
		close(mch.done)
		mch.done = nil
	}
	return OutgoingMessage{Action: mch.action}
}

func (mch *messageCounterHandler) numWaiters() int {
	mch.lock.Lock()
	defer mch.lock.Unlock()
	return mch.waitcount
}
func (mch *messageCounterHandler) Count() int {
	mch.lock.Lock()
	defer mch.lock.Unlock()
	return mch.count
}
func (mch *messageCounterHandler) Signal() {
	mch.lock.Lock()
	defer mch.lock.Unlock()
	mch.release.Signal()
}
func (mch *messageCounterHandler) Broadcast() {
	mch.lock.Lock()
	defer mch.lock.Unlock()
	mch.release.Broadcast()
}

func newMessageCounter(t testing.TB, target int) *messageCounterHandler {
	return &messageCounterHandler{target: target, done: make(chan struct{}), t: t}
}

type messageMatcherHandler struct {
	lock deadlock.Mutex

	target   [][]byte
	received [][]byte
	done     chan struct{}
}

func (mmh *messageMatcherHandler) Handle(message IncomingMessage) OutgoingMessage {
	mmh.lock.Lock()
	defer mmh.lock.Unlock()

	mmh.received = append(mmh.received, message.Data)
	if len(mmh.target) > 0 && mmh.done != nil && len(mmh.received) >= len(mmh.target) {
		close(mmh.done)
		mmh.done = nil
	}

	return OutgoingMessage{Action: Ignore}
}

func (mmh *messageMatcherHandler) Match() bool {
	if len(mmh.target) != len(mmh.received) {
		return false
	}

	sort.Slice(mmh.target, func(i, j int) bool { return bytes.Compare(mmh.target[i], mmh.target[j]) == -1 })
	sort.Slice(mmh.received, func(i, j int) bool { return bytes.Compare(mmh.received[i], mmh.received[j]) == -1 })

	for i := 0; i < len(mmh.target); i++ {
		if !bytes.Equal(mmh.target[i], mmh.received[i]) {
			return false
		}
	}
	return true
}

func newMessageMatcher(t testing.TB, target [][]byte) *messageMatcherHandler {
	return &messageMatcherHandler{target: target, done: make(chan struct{})}
}

func TestWebsocketNetworkStartStop(t *testing.T) {
	partitiontest.PartitionTest(t)

	netA := makeTestWebsocketNode(t)
	netA.Start()
	netA.Stop()
}

func waitReady(t testing.TB, wn *WebsocketNetwork, timeout <-chan time.Time) bool {
	select {
	case <-wn.Ready():
		return true
	case <-timeout:
		_, file, line, _ := runtime.Caller(1)
		t.Fatalf("%s:%d timeout waiting for ready", file, line)
		return false
	}
}

func netStop(t testing.TB, wn *WebsocketNetwork, name string) {
	t.Logf("stopping %s", name)
	wn.Stop()
	time.Sleep(time.Millisecond) // Stop is imperfect and some worker threads can log an error after Stop and that causes a testing error
	t.Logf("%s done", name)
}

func setupWebsocketNetworkAB(t *testing.T, countTarget int) (*WebsocketNetwork, *WebsocketNetwork, *messageCounterHandler, func()) {
	success := false

	netA := makeTestWebsocketNode(t)
	netA.config.GossipFanout = 1
	netA.Start()
	defer func() {
		if !success {
			netStop(t, netA, "A")
		}
	}()
	netB := makeTestWebsocketNode(t)
	netB.config.GossipFanout = 1
	addrA, postListen := netA.Address()
	require.True(t, postListen)
	t.Log(addrA)
	netB.phonebook.ReplacePeerList([]string{addrA}, "default", PhoneBookEntryRelayRole)
	netB.Start()
	defer func() {
		if !success {
			netStop(t, netB, "B")
		}
	}()
	counter := newMessageCounter(t, countTarget)
	netB.RegisterHandlers([]TaggedMessageHandler{{Tag: protocol.TxnTag, MessageHandler: counter}})

	readyTimeout := time.NewTimer(2 * time.Second)
	waitReady(t, netA, readyTimeout.C)
	t.Log("a ready")
	waitReady(t, netB, readyTimeout.C)
	t.Log("b ready")

	success = true
	closeFunc := func() {
		netStop(t, netB, "B")
		netStop(t, netB, "A")
	}
	return netA, netB, counter, closeFunc
}

// Set up two nodes, test that a.Broadcast is received by B
func TestWebsocketNetworkBasic(t *testing.T) {
	partitiontest.PartitionTest(t)

	netA, _, counter, closeFunc := setupWebsocketNetworkAB(t, 2)
	defer closeFunc()
	counterDone := counter.done
	netA.Broadcast(context.Background(), protocol.TxnTag, []byte("foo"), false, nil)
	netA.Broadcast(context.Background(), protocol.TxnTag, []byte("bar"), false, nil)

	select {
	case <-counterDone:
	case <-time.After(2 * time.Second):
		t.Errorf("timeout, count=%d, wanted 2", counter.count)
	}
}

// Set up two nodes, test that B drops invalid tags when A ends them.
func TestWebsocketNetworkBasicInvalidTags(t *testing.T) { // nolint:paralleltest // changes global variable allowCustomTags
	partitiontest.PartitionTest(t)
	// disallow custom tags for this test
	allowCustomTags = false
	defaultSendMessageTags["XX"] = true
	defer func() {
		allowCustomTags = true
		delete(defaultSendMessageTags, "XX")
	}()

	netA, netB, counter, closeFunc := setupWebsocketNetworkAB(t, 2)
	defer closeFunc()
	counterDone := counter.done
	// register a handler that should never get called, because the message will
	// be dropped before it gets to the handlers if allowCustomTags = false
	netB.RegisterHandlers([]TaggedMessageHandler{
		{Tag: "XX", MessageHandler: HandlerFunc(func(msg IncomingMessage) OutgoingMessage {
			require.Fail(t, "MessageHandler for out-of-protocol tag should not be called")
			return OutgoingMessage{}
		})}})
	// send 2 valid and 2 invalid tags
	netA.Broadcast(context.Background(), "TX", []byte("foo"), false, nil)
	netA.Broadcast(context.Background(), "XX", []byte("foo"), false, nil)
	netA.Broadcast(context.Background(), "TX", []byte("bar"), false, nil)
	netA.Broadcast(context.Background(), "XX", []byte("bar"), false, nil)

	select {
	case <-counterDone:
	case <-time.After(2 * time.Second):
		t.Errorf("timeout, count=%d, wanted 2", counter.count)
	}
}

// Set up two nodes, send proposal
func TestWebsocketProposalPayloadCompression(t *testing.T) {
	partitiontest.PartitionTest(t)

	type testDef struct {
		netASupProto []string
		netAProto    string
		netBSupProto []string
		netBProto    string
	}

	var tests []testDef = []testDef{
		// two old nodes
		{[]string{"2.1"}, "2.1", []string{"2.1"}, "2.1"},

		// two new nodes with overwritten config
		{[]string{"2.2"}, "2.2", []string{"2.2"}, "2.2"},

		// old node + new node
		{[]string{"2.1"}, "2.1", []string{"2.2", "2.1"}, "2.2"},
		{[]string{"2.2", "2.1"}, "2.2", []string{"2.1"}, "2.1"},

		// combinations
		{[]string{"2.2", "2.1"}, "2.1", []string{"2.2", "2.1"}, "2.1"},
		{[]string{"2.2", "2.1"}, "2.2", []string{"2.2", "2.1"}, "2.1"},
		{[]string{"2.2", "2.1"}, "2.1", []string{"2.2", "2.1"}, "2.2"},
		{[]string{"2.2", "2.1"}, "2.2", []string{"2.2", "2.1"}, "2.2"},
	}

	for _, test := range tests {
		t.Run(fmt.Sprintf("A_%s(%s)+B_%s(%s)", test.netASupProto, test.netAProto, test.netBSupProto, test.netBProto), func(t *testing.T) {
			netA := makeTestWebsocketNode(t)
			netA.config.GossipFanout = 1
			netA.protocolVersion = test.netAProto
			netA.supportedProtocolVersions = test.netASupProto
			netA.Start()
			defer netStop(t, netA, "A")
			netB := makeTestWebsocketNode(t)
			netB.config.GossipFanout = 1
			netB.protocolVersion = test.netBProto
			netA.supportedProtocolVersions = test.netBSupProto
			addrA, postListen := netA.Address()
			require.True(t, postListen)
			t.Log(addrA)
			netB.phonebook.ReplacePeerList([]string{addrA}, "default", PhoneBookEntryRelayRole)
			netB.Start()
			defer netStop(t, netB, "B")
			messages := [][]byte{
				[]byte("foo"),
				[]byte("bar"),
			}
			matcher := newMessageMatcher(t, messages)
			counterDone := matcher.done
			netB.RegisterHandlers([]TaggedMessageHandler{{Tag: protocol.ProposalPayloadTag, MessageHandler: matcher}})

			readyTimeout := time.NewTimer(2 * time.Second)
			waitReady(t, netA, readyTimeout.C)
			t.Log("a ready")
			waitReady(t, netB, readyTimeout.C)
			t.Log("b ready")

			for _, msg := range messages {
				netA.Broadcast(context.Background(), protocol.ProposalPayloadTag, msg, false, nil)
			}

			select {
			case <-counterDone:
			case <-time.After(2 * time.Second):
				t.Errorf("timeout, count=%d, wanted %d", len(matcher.received), len(messages))
			}

			require.True(t, matcher.Match())
		})
	}
}

// Repeat basic, but test a unicast
func TestWebsocketNetworkUnicast(t *testing.T) {
	partitiontest.PartitionTest(t)

	netA, _, counter, closeFunc := setupWebsocketNetworkAB(t, 2)
	defer closeFunc()
	counterDone := counter.done

	require.Equal(t, 1, len(netA.peers))
	require.Equal(t, 1, len(netA.GetPeers(PeersConnectedIn)))
	peerB := netA.peers[0]
	err := peerB.Unicast(context.Background(), []byte("foo"), protocol.TxnTag)
	assert.NoError(t, err)
	err = peerB.Unicast(context.Background(), []byte("bar"), protocol.TxnTag)
	assert.NoError(t, err)

	select {
	case <-counterDone:
	case <-time.After(2 * time.Second):
		t.Errorf("timeout, count=%d, wanted 2", counter.count)
	}
}

// Like a basic test, but really we just want to have SetPeerData()/GetPeerData()
func TestWebsocketPeerData(t *testing.T) {
	partitiontest.PartitionTest(t)

	netA, _, _, closeFunc := setupWebsocketNetworkAB(t, 2)
	defer closeFunc()

	require.Equal(t, 1, len(netA.peers))
	require.Equal(t, 1, len(netA.GetPeers(PeersConnectedIn)))
	peerB := netA.peers[0]

	require.Equal(t, nil, netA.GetPeerData(peerB, "not there"))
	netA.SetPeerData(peerB, "foo", "bar")
	require.Equal(t, "bar", netA.GetPeerData(peerB, "foo"))
	netA.SetPeerData(peerB, "foo", "qux")
	require.Equal(t, "qux", netA.GetPeerData(peerB, "foo"))
	netA.SetPeerData(peerB, "foo", nil)
	require.Equal(t, nil, netA.GetPeerData(peerB, "foo"))
}

// Test sending array of messages
func TestWebsocketNetworkArray(t *testing.T) {
	partitiontest.PartitionTest(t)

	netA, _, counter, closeFunc := setupWebsocketNetworkAB(t, 3)
	defer closeFunc()
	counterDone := counter.done

	tags := []protocol.Tag{protocol.TxnTag, protocol.TxnTag, protocol.TxnTag}
	data := [][]byte{[]byte("foo"), []byte("bar"), []byte("algo")}
	netA.BroadcastArray(context.Background(), tags, data, false, nil)

	select {
	case <-counterDone:
	case <-time.After(2 * time.Second):
		t.Errorf("timeout, count=%d, wanted 2", counter.count)
	}
}

// Test cancelling message sends
func TestWebsocketNetworkCancel(t *testing.T) {
	partitiontest.PartitionTest(t)

	netA, _, counter, closeFunc := setupWebsocketNetworkAB(t, 100)
	defer closeFunc()
	counterDone := counter.done

	tags := make([]protocol.Tag, 100)
	data := make([][]byte, 100)
	for i := range data {
		tags[i] = protocol.TxnTag
		data[i] = []byte(string(rune(i)))
	}

	ctx, cancel := context.WithCancel(context.Background())
	cancel()

	// try calling BroadcastArray
	netA.BroadcastArray(ctx, tags, data, true, nil)

	select {
	case <-counterDone:
		t.Errorf("All messages were sent, send not cancelled")
	case <-time.After(2 * time.Second):
	}
	assert.Equal(t, 0, counter.Count())

	// try calling innerBroadcast
	request := broadcastRequest{tags: tags, data: data, enqueueTime: time.Now(), ctx: ctx}
	peers, _ := netA.peerSnapshot([]*wsPeer{})
	netA.innerBroadcast(request, true, peers)

	select {
	case <-counterDone:
		t.Errorf("All messages were sent, send not cancelled")
	case <-time.After(2 * time.Second):
	}
	assert.Equal(t, 0, counter.Count())

	// try calling writeLoopSend
	msgs := make([]sendMessage, 0, len(data))
	enqueueTime := time.Now()
	for i, msg := range data {
		tbytes := []byte(tags[i])
		mbytes := make([]byte, len(tbytes)+len(msg))
		copy(mbytes, tbytes)
		copy(mbytes[len(tbytes):], msg)
		msgs = append(msgs, sendMessage{data: mbytes, enqueued: time.Now(), peerEnqueued: enqueueTime, hash: crypto.Hash(mbytes), ctx: context.Background()})
	}

	msgs[50].ctx = ctx

	for _, peer := range peers {
		peer.sendBufferHighPrio <- sendMessages{msgs}
	}

	select {
	case <-counterDone:
		t.Errorf("All messages were sent, send not cancelled")
	case <-time.After(2 * time.Second):
	}
	assert.Equal(t, 50, counter.Count())
}

// Set up two nodes, test that a.Broadcast is received by B, when B has no address.
func TestWebsocketNetworkNoAddress(t *testing.T) {
	partitiontest.PartitionTest(t)

	netA := makeTestWebsocketNode(t)
	netA.config.GossipFanout = 1
	netA.Start()
	defer netStop(t, netA, "A")

	noAddressConfig := defaultConfig
	noAddressConfig.NetAddress = ""
	netB := makeTestWebsocketNodeWithConfig(t, noAddressConfig)
	netB.config.GossipFanout = 1
	addrA, postListen := netA.Address()
	require.True(t, postListen)
	t.Log(addrA)
	netB.phonebook.ReplacePeerList([]string{addrA}, "default", PhoneBookEntryRelayRole)
	netB.Start()
	defer netStop(t, netB, "B")
	counter := newMessageCounter(t, 2)
	counterDone := counter.done
	netB.RegisterHandlers([]TaggedMessageHandler{{Tag: protocol.TxnTag, MessageHandler: counter}})

	readyTimeout := time.NewTimer(2 * time.Second)
	waitReady(t, netA, readyTimeout.C)
	t.Log("a ready")
	waitReady(t, netB, readyTimeout.C)
	t.Log("b ready")

	netA.Broadcast(context.Background(), protocol.TxnTag, []byte("foo"), false, nil)
	netA.Broadcast(context.Background(), protocol.TxnTag, []byte("bar"), false, nil)

	select {
	case <-counterDone:
	case <-time.After(2 * time.Second):
		t.Errorf("timeout, count=%d, wanted 2", counter.count)
	}
}

func lineNetwork(t *testing.T, numNodes int) (nodes []*WebsocketNetwork, counters []messageCounterHandler) {
	nodes = make([]*WebsocketNetwork, numNodes)
	counters = make([]messageCounterHandler, numNodes)
	for i := range nodes {
		nodes[i] = makeTestWebsocketNode(t)
		nodes[i].log = nodes[i].log.With("node", i)
		nodes[i].config.GossipFanout = 2
		if i == 0 || i == len(nodes)-1 {
			nodes[i].config.GossipFanout = 1
		}
		if i > 0 {
			addrPrev, postListen := nodes[i-1].Address()
			require.True(t, postListen)
			nodes[i].phonebook.ReplacePeerList([]string{addrPrev}, "default", PhoneBookEntryRelayRole)
			nodes[i].RegisterHandlers([]TaggedMessageHandler{{Tag: protocol.TxnTag, MessageHandler: &counters[i]}})
		}
		nodes[i].Start()
		counters[i].t = t
		counters[i].action = Broadcast
	}
	return
}

func closeNodeWG(node *WebsocketNetwork, wg *sync.WaitGroup) {
	node.Stop()
	wg.Done()
}

func closeNodes(nodes []*WebsocketNetwork) {
	wg := sync.WaitGroup{}
	wg.Add(len(nodes))
	for _, node := range nodes {
		go closeNodeWG(node, &wg)
	}
	wg.Wait()
}

func waitNodesReady(t *testing.T, nodes []*WebsocketNetwork, timeout time.Duration) {
	tc := time.After(timeout)
	for i, node := range nodes {
		select {
		case <-node.Ready():
		case <-tc:
			t.Fatalf("node[%d] not ready at timeout", i)
		}
	}
}

const lineNetworkLength = 20
const lineNetworkNumMessages = 5

// Set up a network where each node connects to the previous; test that .Broadcast from one end gets to the other.
// Bonus! Measure how long that takes.
// TODO: also make a Benchmark version of this that reports per-node broadcast hop speed.
func TestLineNetwork(t *testing.T) {
	partitiontest.PartitionTest(t)

	nodes, counters := lineNetwork(t, lineNetworkLength)
	t.Logf("line network length: %d", lineNetworkLength)
	waitNodesReady(t, nodes, 2*time.Second)
	t.Log("ready")
	defer closeNodes(nodes)
	counter := &counters[len(counters)-1]
	counter.target = lineNetworkNumMessages
	counter.done = make(chan struct{})
	counterDone := counter.done
	counter.verbose = true
	for i := 0; i < lineNetworkNumMessages; i++ {
		sendTime := time.Now().UnixNano()
		var timeblob [8]byte
		binary.LittleEndian.PutUint64(timeblob[:], uint64(sendTime))
		nodes[0].Broadcast(context.Background(), protocol.TxnTag, timeblob[:], true, nil)
	}
	select {
	case <-counterDone:
	case <-time.After(20 * time.Second):
		t.Errorf("timeout, count=%d, wanted %d", counter.Count(), lineNetworkNumMessages)
		for ci := range counters {
			t.Errorf("count[%d]=%d", ci, counters[ci].Count())
		}
	}
	debugMetrics(t)
}

func addrtest(t *testing.T, wn *WebsocketNetwork, expected, src string) {
	actual, err := wn.addrToGossipAddr(src)
	require.NoError(t, err)
	assert.Equal(t, expected, actual)
}

func TestAddrToGossipAddr(t *testing.T) {
	partitiontest.PartitionTest(t)

	wn := &WebsocketNetwork{}
	wn.GenesisID = "test genesisID"
	wn.log = logging.Base()
	addrtest(t, wn, "ws://r7.algodev.network.:4166/v1/test%20genesisID/gossip", "r7.algodev.network.:4166")
	addrtest(t, wn, "ws://r7.algodev.network.:4166/v1/test%20genesisID/gossip", "http://r7.algodev.network.:4166")
	addrtest(t, wn, "wss://r7.algodev.network.:4166/v1/test%20genesisID/gossip", "https://r7.algodev.network.:4166")
}

type nopConn struct{}

func (nc *nopConn) RemoteAddr() net.Addr                        { return nil }
func (nc *nopConn) NextReader() (int, io.Reader, error)         { return 0, nil, nil }
func (nc *nopConn) WriteMessage(int, []byte) error              { return nil }
func (nc *nopConn) WriteControl(int, []byte, time.Time) error   { return nil }
func (nc *nopConn) SetReadLimit(limit int64)                    {}
func (nc *nopConn) CloseWithoutFlush() error                    { return nil }
func (nc *nopConn) SetPingHandler(h func(appData string) error) {}
func (nc *nopConn) SetPongHandler(h func(appData string) error) {}
func (nc *nopConn) UnderlyingConn() net.Conn                    { return nil }

var nopConnSingleton = nopConn{}

// What happens when all the read message handler threads get busy?
func TestSlowHandlers(t *testing.T) {
	partitiontest.PartitionTest(t)

	slowTag := protocol.Tag("sl")
	fastTag := protocol.Tag("fa")
	slowCounter := messageCounterHandler{shouldWait: 1}
	slowCounter.release.L = &slowCounter.lock
	fastCounter := messageCounterHandler{target: incomingThreads}
	fastCounter.done = make(chan struct{})
	fastCounterDone := fastCounter.done
	slowHandler := TaggedMessageHandler{Tag: slowTag, MessageHandler: &slowCounter}
	fastHandler := TaggedMessageHandler{Tag: fastTag, MessageHandler: &fastCounter}
	node := makeTestWebsocketNode(t)
	node.RegisterHandlers([]TaggedMessageHandler{slowHandler, fastHandler})
	node.Start()
	defer node.Stop()
	injectionPeers := make([]wsPeer, incomingThreads*2)
	for i := range injectionPeers {
		injectionPeers[i].closing = make(chan struct{})
		injectionPeers[i].net = node
		injectionPeers[i].conn = &nopConnSingleton
		node.addPeer(&injectionPeers[i])
	}
	ipi := 0
	// start slow handler calls that will block all handler threads
	for i := 0; i < incomingThreads; i++ {
		data := []byte{byte(i)}
		node.readBuffer <- IncomingMessage{Sender: &injectionPeers[ipi], Tag: slowTag, Data: data, Net: node}
		ipi++
	}
	defer slowCounter.Broadcast()

	// start fast handler calls that won't get to run
	for i := 0; i < incomingThreads; i++ {
		data := []byte{byte(i)}
		node.readBuffer <- IncomingMessage{Sender: &injectionPeers[ipi], Tag: fastTag, Data: data, Net: node}
		ipi++
	}
	ok := false
	lastnw := -1
	totalWait := 0
	for i := 0; i < 7; i++ {
		waitTime := int(1 << uint64(i))
		time.Sleep(time.Duration(waitTime) * time.Millisecond)
		totalWait += waitTime
		nw := slowCounter.numWaiters()
		if nw == incomingThreads {
			ok = true
			break
		}
		if lastnw != nw {
			t.Logf("%dms %d waiting", totalWait, nw)
			lastnw = nw
		}
	}
	if !ok {
		t.Errorf("timeout waiting for %d threads to block on slow handler, have %d", incomingThreads, lastnw)
	}
	require.Equal(t, 0, fastCounter.Count())

	// release one slow request, all the other requests should process on that one handler thread
	slowCounter.Signal()

	select {
	case <-fastCounterDone:
	case <-time.After(time.Second):
		t.Errorf("timeout waiting for %d blocked events to be handled, have %d", incomingThreads, fastCounter.Count())
	}
	// checks that above .Signal() did in fact release just one waiting slow handler
	require.Equal(t, 1, slowCounter.Count())

	// we don't care about counting how things finish
	debugMetrics(t)
}

// one peer sends waaaayy too much slow-to-handle traffic. everything else should run fine.
func TestFloodingPeer(t *testing.T) {
	partitiontest.PartitionTest(t)

	t.Skip("flaky test")
	slowTag := protocol.Tag("sl")
	fastTag := protocol.Tag("fa")
	slowCounter := messageCounterHandler{shouldWait: 1}
	slowCounter.release.L = &slowCounter.lock
	fastCounter := messageCounterHandler{}
	slowHandler := TaggedMessageHandler{Tag: slowTag, MessageHandler: &slowCounter}
	fastHandler := TaggedMessageHandler{Tag: fastTag, MessageHandler: &fastCounter}
	node := makeTestWebsocketNode(t)
	node.RegisterHandlers([]TaggedMessageHandler{slowHandler, fastHandler})
	node.Start()
	defer node.Stop()
	injectionPeers := make([]wsPeer, incomingThreads*2)
	for i := range injectionPeers {
		injectionPeers[i].closing = make(chan struct{})
		injectionPeers[i].net = node
		injectionPeers[i].conn = &nopConnSingleton
		node.addPeer(&injectionPeers[i])
	}
	ipi := 0
	const numBadPeers = 1
	// start slow handler calls that will block some threads
	ctx, cancel := context.WithCancel(context.Background())
	for i := 0; i < numBadPeers; i++ {
		myI := i
		myIpi := ipi
		go func() {
			processed := make(chan struct{}, 1)
			processed <- struct{}{}

			for qi := 0; qi < incomingThreads*2; qi++ {
				data := []byte{byte(myI), byte(qi)}
				select {
				case <-processed:
				case <-ctx.Done():
					return
				}

				select {
				case node.readBuffer <- IncomingMessage{Sender: &injectionPeers[myIpi], Tag: slowTag, Data: data, Net: node, processing: processed}:
				case <-ctx.Done():
					return
				}
			}
		}()
		ipi++
	}
	defer cancel()
	defer func() {
		t.Log("release slow handlers")
		atomic.StoreInt32(&slowCounter.shouldWait, 0)
		slowCounter.Broadcast()
	}()

	// start fast handler calls that will run on other reader threads
	numFast := 0
	fastCounter.target = len(injectionPeers) - ipi
	fastCounter.done = make(chan struct{})
	fastCounterDone := fastCounter.done
	for ipi < len(injectionPeers) {
		data := []byte{byte(ipi)}
		node.readBuffer <- IncomingMessage{Sender: &injectionPeers[ipi], Tag: fastTag, Data: data, Net: node}
		numFast++
		ipi++
	}
	require.Equal(t, numFast, fastCounter.target)
	select {
	case <-fastCounterDone:
	case <-time.After(time.Second):
		t.Errorf("timeout waiting for %d fast handlers, got %d", fastCounter.target, fastCounter.Count())
	}

	// we don't care about counting how things finish
}

func peerIsClosed(peer *wsPeer) bool {
	return atomic.LoadInt32(&peer.didInnerClose) != 0
}

func avgSendBufferHighPrioLength(wn *WebsocketNetwork) float64 {
	wn.peersLock.Lock()
	defer wn.peersLock.Unlock()
	sum := 0
	for _, peer := range wn.peers {
		sum += len(peer.sendBufferHighPrio)
	}
	return float64(sum) / float64(len(wn.peers))
}

// TestSlowOutboundPeer tests what happens when one outbound peer is slow and the rest are fine. Current logic is to disconnect the one slow peer when its outbound channel is full.
//
// This is a deeply invasive test that reaches into the guts of WebsocketNetwork and wsPeer. If the implementation chainges consider throwing away or totally reimplementing this test.
func TestSlowOutboundPeer(t *testing.T) {
	partitiontest.PartitionTest(t)

	t.Skip() // todo - update this test to reflect the new implementation.
	xtag := protocol.ProposalPayloadTag
	node := makeTestWebsocketNode(t)
	destPeers := make([]wsPeer, 5)
	for i := range destPeers {
		destPeers[i].closing = make(chan struct{})
		destPeers[i].net = node
		destPeers[i].sendBufferHighPrio = make(chan sendMessages, sendBufferLength)
		destPeers[i].sendBufferBulk = make(chan sendMessages, sendBufferLength)
		destPeers[i].conn = &nopConnSingleton
		destPeers[i].rootURL = fmt.Sprintf("fake %d", i)
		node.addPeer(&destPeers[i])
	}
	node.Start()
	tctx, cf := context.WithTimeout(context.Background(), 5*time.Second)
	for i := 0; i < sendBufferLength; i++ {
		t.Logf("broadcast %d", i)
		sent := node.Broadcast(tctx, xtag, []byte{byte(i)}, true, nil)
		require.NoError(t, sent)
	}
	cf()
	ok := false
	for i := 0; i < 10; i++ {
		time.Sleep(time.Millisecond)
		aoql := avgSendBufferHighPrioLength(node)
		if aoql == sendBufferLength {
			ok = true
			break
		}
		t.Logf("node.avgOutboundQueueLength() %f", aoql)
	}
	require.True(t, ok)
	for p := range destPeers {
		if p == 0 {
			continue
		}
		for j := 0; j < sendBufferLength; j++ {
			// throw away a message as if sent
			<-destPeers[p].sendBufferHighPrio
		}
	}
	aoql := avgSendBufferHighPrioLength(node)
	if aoql > (sendBufferLength / 2) {
		t.Fatalf("avgOutboundQueueLength=%f wanted <%f", aoql, sendBufferLength/2.0)
		return
	}
	// it shouldn't have closed for just sitting on the limit of full
	require.False(t, peerIsClosed(&destPeers[0]))

	// function context just to contain defer cf()
	func() {
		timeout, cf := context.WithTimeout(context.Background(), time.Second)
		defer cf()
		sent := node.Broadcast(timeout, xtag, []byte{byte(42)}, true, nil)
		assert.NoError(t, sent)
	}()

	// and now with the rest of the peers well and this one slow, we closed the slow one
	require.True(t, peerIsClosed(&destPeers[0]))
}

func makeTestFilterWebsocketNode(t *testing.T, nodename string) *WebsocketNetwork {
	dc := defaultConfig
	dc.EnableIncomingMessageFilter = true
	dc.EnableOutgoingNetworkMessageFiltering = true
	dc.IncomingMessageFilterBucketCount = 5
	dc.IncomingMessageFilterBucketSize = 512
	dc.OutgoingMessageFilterBucketCount = 3
	dc.OutgoingMessageFilterBucketSize = 128
	wn := &WebsocketNetwork{
		log:       logging.TestingLog(t).With("node", nodename),
		config:    dc,
		phonebook: MakePhonebook(1, 1*time.Millisecond),
		GenesisID: genesisID,
		NetworkID: config.Devtestnet,
	}
	require.True(t, wn.config.EnableIncomingMessageFilter)
	wn.setup()
	wn.eventualReadyDelay = time.Second
	require.True(t, wn.config.EnableIncomingMessageFilter)
	return wn
}

func TestDupFilter(t *testing.T) {
	partitiontest.PartitionTest(t)

	netA := makeTestFilterWebsocketNode(t, "a")
	netA.config.GossipFanout = 1
	netA.Start()
	defer netStop(t, netA, "A")
	netB := makeTestFilterWebsocketNode(t, "b")
	netB.config.GossipFanout = 2
	addrA, postListen := netA.Address()
	require.True(t, postListen)
	t.Log(addrA)
	netB.phonebook.ReplacePeerList([]string{addrA}, "default", PhoneBookEntryRelayRole)
	netB.Start()
	defer netStop(t, netB, "B")
	counter := &messageCounterHandler{t: t, limit: 1, done: make(chan struct{})}
	netB.RegisterHandlers([]TaggedMessageHandler{{Tag: protocol.AgreementVoteTag, MessageHandler: counter}})
	debugTag2 := protocol.ProposalPayloadTag
	counter2 := &messageCounterHandler{t: t, limit: 1, done: make(chan struct{})}
	netB.RegisterHandlers([]TaggedMessageHandler{{Tag: debugTag2, MessageHandler: counter2}})

	addrB, postListen := netB.Address()
	require.True(t, postListen)
	netC := makeTestFilterWebsocketNode(t, "c")
	netC.config.GossipFanout = 1
	netC.phonebook.ReplacePeerList([]string{addrB}, "default", PhoneBookEntryRelayRole)
	netC.Start()
	defer netC.Stop()

	msg := make([]byte, messageFilterSize+1)
	rand.Read(msg)

	readyTimeout := time.NewTimer(2 * time.Second)
	waitReady(t, netA, readyTimeout.C)
	t.Log("a ready")
	waitReady(t, netB, readyTimeout.C)
	t.Log("b ready")
	waitReady(t, netC, readyTimeout.C)
	t.Log("c ready")

	// TODO: this test has two halves that exercise inbound de-dup and outbound non-send due to received hash. But it doesn't properly _test_ them as it doesn't measure _why_ it receives each message exactly once. The second half below could actually be because of the same inbound de-dup as this first half. You can see the actions of either in metrics.
	// algod_network_duplicate_message_received_total{} 2
	// algod_outgoing_network_message_filtered_out_total{} 2
	// Maybe we should just .Set(0) those counters and use them in this test?

	// This exercise inbound dup detection.
	netA.Broadcast(context.Background(), protocol.AgreementVoteTag, msg, true, nil)
	netA.Broadcast(context.Background(), protocol.AgreementVoteTag, msg, true, nil)
	netA.Broadcast(context.Background(), protocol.AgreementVoteTag, msg, true, nil)
	t.Log("A dup send done")

	select {
	case <-counter.done:
		// probably a failure, but let it fall through to the equal check
	case <-time.After(time.Second):
	}
	counter.lock.Lock()
	assert.Equal(t, 1, counter.count)
	counter.lock.Unlock()

	// new message
	rand.Read(msg)
	t.Log("A send, C non-dup-send")
	netA.Broadcast(context.Background(), debugTag2, msg, true, nil)
	// B should broadcast its non-desire to receive the message again
	time.Sleep(500 * time.Millisecond)

	// C should now not send these
	netC.Broadcast(context.Background(), debugTag2, msg, true, nil)
	netC.Broadcast(context.Background(), debugTag2, msg, true, nil)

	select {
	case <-counter2.done:
		// probably a failure, but let it fall through to the equal check
	case <-time.After(time.Second):
	}
	assert.Equal(t, 1, counter2.count)

	debugMetrics(t)
}

func TestGetPeers(t *testing.T) {
	partitiontest.PartitionTest(t)

	netA := makeTestWebsocketNode(t)
	netA.config.GossipFanout = 1
	netA.Start()
	defer netA.Stop()
	netB := makeTestWebsocketNode(t)
	netB.config.GossipFanout = 1
	addrA, postListen := netA.Address()
	require.True(t, postListen)
	t.Log(addrA)
	phbMulti := MakePhonebook(1, 1*time.Millisecond)
	phbMulti.ReplacePeerList([]string{addrA}, "phba", PhoneBookEntryRelayRole)
	netB.phonebook = phbMulti
	netB.Start()
	defer netB.Stop()

	readyTimeout := time.NewTimer(2 * time.Second)
	waitReady(t, netA, readyTimeout.C)
	t.Log("a ready")
	waitReady(t, netB, readyTimeout.C)
	t.Log("b ready")

	phbMulti.ReplacePeerList([]string{"a", "b", "c"}, "ph", PhoneBookEntryRelayRole)

	//addrB, _ := netB.Address()

	// A has only an inbound connection from B
	aPeers := netA.GetPeers(PeersConnectedOut)
	assert.Equal(t, 0, len(aPeers))

	// B's connection to A is outgoing
	bPeers := netB.GetPeers(PeersConnectedOut)
	assert.Equal(t, 1, len(bPeers))
	assert.Equal(t, addrA, bPeers[0].(HTTPPeer).GetAddress())

	// B also knows about other peers not connected to
	bPeers = netB.GetPeers(PeersPhonebookRelays)
	assert.Equal(t, 4, len(bPeers))
	peerAddrs := make([]string, len(bPeers))
	for pi, peer := range bPeers {
		peerAddrs[pi] = peer.(HTTPPeer).GetAddress()
	}
	sort.Strings(peerAddrs)
	expectAddrs := []string{addrA, "a", "b", "c"}
	sort.Strings(expectAddrs)
	assert.Equal(t, expectAddrs, peerAddrs)
}

// confirms that if the config PublicAddress is set to "testing",
// PublicAddress is loaded when possible with the value of Address()
func TestTestingPublicAddress(t *testing.T) {
	partitiontest.PartitionTest(t)
	t.Parallel()

	netA := makeTestWebsocketNode(t)
	netA.config.PublicAddress = "testing"
	netA.config.GossipFanout = 1

	netA.Start()

	time.Sleep(100 * time.Millisecond)

	// check that "testing" has been overloaded
	addr, ok := netA.Address()
	addr = hostAndPort(addr)
	require.True(t, ok)
	require.NotEqual(t, "testing", netA.PublicAddress())
	require.Equal(t, addr, netA.PublicAddress())
}

// mock an identityTracker
type mockIdentityTracker struct {
	isOccupied  bool
	setCount    int
	insertCount int
	removeCount int
	lock        deadlock.Mutex
	realTracker identityTracker
}

func newMockIdentityTracker(realTracker identityTracker) *mockIdentityTracker {
	return &mockIdentityTracker{
		isOccupied:  false,
		setCount:    0,
		insertCount: 0,
		removeCount: 0,
		realTracker: realTracker,
	}
}

func (d *mockIdentityTracker) setIsOccupied(b bool) {
	d.lock.Lock()
	defer d.lock.Unlock()
	d.isOccupied = b
}
func (d *mockIdentityTracker) removeIdentity(p *wsPeer) {
	d.lock.Lock()
	defer d.lock.Unlock()
	d.removeCount++
	d.realTracker.removeIdentity(p)
}
func (d *mockIdentityTracker) getInsertCount() int {
	d.lock.Lock()
	defer d.lock.Unlock()
	return d.insertCount
}
func (d *mockIdentityTracker) getRemoveCount() int {
	d.lock.Lock()
	defer d.lock.Unlock()
	return d.removeCount
}
func (d *mockIdentityTracker) getSetCount() int {
	d.lock.Lock()
	defer d.lock.Unlock()
	return d.setCount
}
func (d *mockIdentityTracker) setIdentity(p *wsPeer) bool {
	d.lock.Lock()
	defer d.lock.Unlock()
	d.setCount++
	// isOccupied is true, meaning we're overloading the "ok" return to false
	if d.isOccupied {
		return false
	}
	ret := d.realTracker.setIdentity(p)
	if ret {
		d.insertCount++
	}
	return ret
}

func hostAndPort(u string) string {
	url, err := url.Parse(u)
	if err == nil {
		return fmt.Sprintf("%s:%s", url.Hostname(), url.Port())
	}
	return ""
}

// TestPeeringWithIdentityChallenge tests the happy path of connecting with identity challenge:
// - both peers have correctly set PublicAddress
// - both should exchange identities and verify
// - both peers should be able to deduplicate connections
func TestPeeringWithIdentityChallenge(t *testing.T) {
	partitiontest.PartitionTest(t)

	netA := makeTestWebsocketNode(t, testWebsocketLogNameOption{"netA"})
	netA.identityTracker = newMockIdentityTracker(netA.identityTracker)
	netA.config.PublicAddress = "testing"
	netA.config.GossipFanout = 1

	netB := makeTestWebsocketNode(t, testWebsocketLogNameOption{"netB"})
	netB.identityTracker = newMockIdentityTracker(netB.identityTracker)
	netB.config.PublicAddress = "testing"
	netB.config.GossipFanout = 1

	netA.Start()
	defer netA.Stop()
	netB.Start()
	defer netB.Stop()

	addrA, ok := netA.Address()
	require.True(t, ok)
	gossipA, err := netA.addrToGossipAddr(addrA)
	require.NoError(t, err)

	addrB, ok := netB.Address()
	require.True(t, ok)
	gossipB, err := netB.addrToGossipAddr(addrB)
	require.NoError(t, err)

	// set addresses to just host:port to match phonebook/dns format
	addrA = hostAndPort(addrA)
	addrB = hostAndPort(addrB)

	// first connection should work just fine
	if _, ok := netA.tryConnectReserveAddr(addrB); ok {
		netA.wg.Add(1)
		netA.tryConnect(addrB, gossipB)
		// let the tryConnect go forward
		time.Sleep(250 * time.Millisecond)
	}
	// just one A->B connection
	assert.Equal(t, 0, len(netA.GetPeers(PeersConnectedIn)))
	assert.Equal(t, 1, len(netA.GetPeers(PeersConnectedOut)))
	assert.Equal(t, 1, len(netB.GetPeers(PeersConnectedIn)))
	assert.Equal(t, 0, len(netB.GetPeers(PeersConnectedOut)))

	// confirm identity map was added to for both hosts
	assert.Equal(t, 1, netA.identityTracker.(*mockIdentityTracker).getSetCount())
	assert.Equal(t, 1, netA.identityTracker.(*mockIdentityTracker).getInsertCount())

	// netB has to wait for a final verification message over WS Handler, so pause a moment
	time.Sleep(250 * time.Millisecond)
	assert.Equal(t, 1, netB.identityTracker.(*mockIdentityTracker).getSetCount())
	assert.Equal(t, 1, netB.identityTracker.(*mockIdentityTracker).getInsertCount())

	// bi-directional connection from B should not proceed
	if _, ok := netB.tryConnectReserveAddr(addrA); ok {
		netB.wg.Add(1)
		netB.tryConnect(addrA, gossipA)
		// let the tryConnect go forward
		time.Sleep(250 * time.Millisecond)
	}

	// still just one A->B connection
	assert.Equal(t, 0, len(netA.GetPeers(PeersConnectedIn)))
	assert.Equal(t, 1, len(netA.GetPeers(PeersConnectedOut)))
	assert.Equal(t, 1, len(netB.GetPeers(PeersConnectedIn)))
	assert.Equal(t, 0, len(netB.GetPeers(PeersConnectedOut)))
	// netA never attempts to set identity as it never sees a verified identity
	assert.Equal(t, 1, netA.identityTracker.(*mockIdentityTracker).getSetCount())
	// netB would attempt to add the identity to the tracker
	// but it would not end up being added
	assert.Equal(t, 2, netB.identityTracker.(*mockIdentityTracker).getSetCount())
	assert.Equal(t, 1, netB.identityTracker.(*mockIdentityTracker).getInsertCount())

	// Check deduplication again, this time from A
	// the "ok" from tryConnectReserveAddr is overloaded here because isConnectedTo
	// will prevent this connection from attempting in the first place
	// in the real world, that isConnectedTo doesn't always trigger, if the hosts are behind
	// a load balancer or other NAT
	if _, ok := netA.tryConnectReserveAddr(addrB); ok || true {
		netA.wg.Add(1)
		netA.tryConnect(addrB, gossipB)
		// let the tryConnect go forward
		time.Sleep(250 * time.Millisecond)
	}

	// netB never tries to add a new identity, since the connection gets abandoned before it is verified
	assert.Equal(t, 2, netB.identityTracker.(*mockIdentityTracker).getSetCount())
	assert.Equal(t, 1, netB.identityTracker.(*mockIdentityTracker).getInsertCount())
	// still just one A->B connection
	assert.Equal(t, 0, len(netA.GetPeers(PeersConnectedIn)))
	assert.Equal(t, 1, len(netA.GetPeers(PeersConnectedOut)))
	assert.Equal(t, 0, len(netB.GetPeers(PeersConnectedOut)))
	assert.Equal(t, 2, netA.identityTracker.(*mockIdentityTracker).getSetCount())
	assert.Equal(t, 1, netA.identityTracker.(*mockIdentityTracker).getInsertCount())
	// it is possible for NetB to be in the process of doing addPeer while
	// the underlying connection is being closed. In this case, the read loop
	// on the peer will detect and close the peer. Since this is asynchronous,
	// we wait and check regularly to allow the connection to settle
	assert.Eventually(
		t,
		func() bool { return len(netB.GetPeers(PeersConnectedIn)) == 1 },
		5*time.Second,
		100*time.Millisecond)

	// Now have A connect to node C, which has the same PublicAddress as B (e.g., because it shares the
	// same public load balancer endpoint). C will have a different identity keypair and so will not be
	// considered a duplicate.
	netC := makeTestWebsocketNode(t, testWebsocketLogNameOption{"netC"})
	netC.identityTracker = newMockIdentityTracker(netC.identityTracker)
	netC.config.PublicAddress = addrB
	netC.config.GossipFanout = 1

	netC.Start()
	defer netC.Stop()

	addrC, ok := netC.Address()
	require.True(t, ok)
	gossipC, err := netC.addrToGossipAddr(addrC)
	require.NoError(t, err)
	addrC = hostAndPort(addrC)

	// A connects to C (but uses addrB here to simulate case where B & C have the same PublicAddress)
	netA.wg.Add(1)
	netA.tryConnect(addrB, gossipC)
	// let the tryConnect go forward
	time.Sleep(250 * time.Millisecond)

	// A->B and A->C both open
	assert.Equal(t, 0, len(netA.GetPeers(PeersConnectedIn)))
	assert.Equal(t, 2, len(netA.GetPeers(PeersConnectedOut)))
	assert.Equal(t, 1, len(netB.GetPeers(PeersConnectedIn)))
	assert.Equal(t, 0, len(netB.GetPeers(PeersConnectedOut)))
	assert.Equal(t, 1, len(netC.GetPeers(PeersConnectedIn)))
	assert.Equal(t, 0, len(netB.GetPeers(PeersConnectedOut)))

	// confirm identity map was added to for both hosts
	assert.Equal(t, 3, netA.identityTracker.(*mockIdentityTracker).getSetCount())
	assert.Equal(t, 2, netA.identityTracker.(*mockIdentityTracker).getInsertCount())

	// netC has to wait for a final verification message over WS Handler, so pause a moment
	time.Sleep(250 * time.Millisecond)
	assert.Equal(t, 1, netC.identityTracker.(*mockIdentityTracker).getSetCount())
	assert.Equal(t, 1, netC.identityTracker.(*mockIdentityTracker).getInsertCount())

}

// TestPeeringSenderIdentityChallengeOnly will confirm that if only the Sender
// Uses Identity, no identity exchange happens in the connection
func TestPeeringSenderIdentityChallengeOnly(t *testing.T) {
	partitiontest.PartitionTest(t)

	netA := makeTestWebsocketNode(t, testWebsocketLogNameOption{"netA"})
	netA.identityTracker = newMockIdentityTracker(netA.identityTracker)
	netA.config.PublicAddress = "testing"
	netA.config.GossipFanout = 1

	netB := makeTestWebsocketNode(t, testWebsocketLogNameOption{"netB"})
	netB.identityTracker = newMockIdentityTracker(netB.identityTracker)
	//netB.config.PublicAddress = "testing"
	netB.config.GossipFanout = 1

	netA.Start()
	defer netA.Stop()
	netB.Start()
	defer netB.Stop()

	addrA, ok := netA.Address()
	require.True(t, ok)
	gossipA, err := netA.addrToGossipAddr(addrA)
	require.NoError(t, err)

	addrB, ok := netB.Address()
	require.True(t, ok)
	gossipB, err := netB.addrToGossipAddr(addrB)
	require.NoError(t, err)

	// set addresses to just host:port to match phonebook/dns format
	addrA = hostAndPort(addrA)
	addrB = hostAndPort(addrB)

	// first connection should work just fine
	if _, ok := netA.tryConnectReserveAddr(addrB); ok {
		netA.wg.Add(1)
		netA.tryConnect(addrB, gossipB)
		// let the tryConnect go forward
		time.Sleep(250 * time.Millisecond)
	}
	assert.Equal(t, 1, len(netA.GetPeers(PeersConnectedOut)))
	assert.Equal(t, 1, len(netB.GetPeers(PeersConnectedIn)))

	// confirm identity map was not added to for either host
	assert.Equal(t, 0, netA.identityTracker.(*mockIdentityTracker).getSetCount())
	assert.Equal(t, 0, netB.identityTracker.(*mockIdentityTracker).getSetCount())

	// bi-directional connection should also work
	if _, ok := netB.tryConnectReserveAddr(addrA); ok {
		netB.wg.Add(1)
		netB.tryConnect(addrA, gossipA)
		// let the tryConnect go forward
		time.Sleep(250 * time.Millisecond)
	}
	// the nodes are connected redundantly
	assert.Equal(t, 1, len(netA.GetPeers(PeersConnectedIn)))
	assert.Equal(t, 1, len(netA.GetPeers(PeersConnectedOut)))
	assert.Equal(t, 1, len(netB.GetPeers(PeersConnectedIn)))
	assert.Equal(t, 1, len(netB.GetPeers(PeersConnectedOut)))
	// confirm identity map was not added to for either host
	assert.Equal(t, 0, netA.identityTracker.(*mockIdentityTracker).getSetCount())
	assert.Equal(t, 0, netB.identityTracker.(*mockIdentityTracker).getSetCount())
}

// TestPeeringReceiverIdentityChallengeOnly will confirm that if only the Receiver
// Uses Identity, no identity exchange happens in the connection
func TestPeeringReceiverIdentityChallengeOnly(t *testing.T) {
	partitiontest.PartitionTest(t)

	netA := makeTestWebsocketNode(t, testWebsocketLogNameOption{"netA"})
	netA.identityTracker = newMockIdentityTracker(netA.identityTracker)
	//netA.config.PublicAddress = "testing"
	netA.config.GossipFanout = 1

	netB := makeTestWebsocketNode(t, testWebsocketLogNameOption{"netB"})
	netB.identityTracker = newMockIdentityTracker(netB.identityTracker)
	netB.config.PublicAddress = "testing"
	netB.config.GossipFanout = 1

	netA.Start()
	defer netA.Stop()
	netB.Start()
	defer netB.Stop()

	addrA, ok := netA.Address()
	require.True(t, ok)
	gossipA, err := netA.addrToGossipAddr(addrA)
	require.NoError(t, err)

	addrB, ok := netB.Address()
	require.True(t, ok)
	gossipB, err := netB.addrToGossipAddr(addrB)
	require.NoError(t, err)

	// set addresses to just host:port to match phonebook/dns format
	addrA = hostAndPort(addrA)
	addrB = hostAndPort(addrB)

	// first connection should work just fine
	if _, ok := netA.tryConnectReserveAddr(addrB); ok {
		netA.wg.Add(1)
		netA.tryConnect(addrB, gossipB)
		// let the tryConnect go forward
		time.Sleep(250 * time.Millisecond)
	}
	// single A->B connection
	assert.Equal(t, 0, len(netA.GetPeers(PeersConnectedIn)))
	assert.Equal(t, 1, len(netA.GetPeers(PeersConnectedOut)))
	assert.Equal(t, 1, len(netB.GetPeers(PeersConnectedIn)))
	assert.Equal(t, 0, len(netB.GetPeers(PeersConnectedOut)))

	// confirm identity map was not added to for either host
	assert.Equal(t, 0, netA.identityTracker.(*mockIdentityTracker).getSetCount())
	assert.Equal(t, 0, netB.identityTracker.(*mockIdentityTracker).getSetCount())

	// bi-directional connection should also work
	if _, ok := netB.tryConnectReserveAddr(addrA); ok {
		netB.wg.Add(1)
		netB.tryConnect(addrA, gossipA)
		// let the tryConnect go forward
		time.Sleep(250 * time.Millisecond)
	}
	assert.Equal(t, 1, len(netA.GetPeers(PeersConnectedIn)))
	assert.Equal(t, 1, len(netA.GetPeers(PeersConnectedOut)))
	assert.Equal(t, 1, len(netB.GetPeers(PeersConnectedIn)))
	assert.Equal(t, 1, len(netB.GetPeers(PeersConnectedOut)))
	// confirm identity map was not added to for either host
	assert.Equal(t, 0, netA.identityTracker.(*mockIdentityTracker).getSetCount())
	assert.Equal(t, 0, netB.identityTracker.(*mockIdentityTracker).getSetCount())
}

// TestPeeringIncorrectDeduplicationName  confirm that if the reciever can't match
// the Address in the challenge to its PublicAddress, identities aren't exchanged, but peering continues
func TestPeeringIncorrectDeduplicationName(t *testing.T) {
	partitiontest.PartitionTest(t)

	netA := makeTestWebsocketNode(t, testWebsocketLogNameOption{"netA"})
	netA.identityTracker = newMockIdentityTracker(netA.identityTracker)
	netA.config.PublicAddress = "testing"
	netA.config.GossipFanout = 1

	netB := makeTestWebsocketNode(t, testWebsocketLogNameOption{"netB"})
	netB.identityTracker = newMockIdentityTracker(netB.identityTracker)
	netB.config.PublicAddress = "no:3333"
	netB.config.GossipFanout = 1

	netA.Start()
	defer netA.Stop()
	netB.Start()
	defer netB.Stop()

	addrA, ok := netA.Address()
	require.True(t, ok)
	gossipA, err := netA.addrToGossipAddr(addrA)
	require.NoError(t, err)

	addrB, ok := netB.Address()
	require.True(t, ok)
	gossipB, err := netB.addrToGossipAddr(addrB)
	require.NoError(t, err)

	// set addresses to just host:port to match phonebook/dns format
	addrA = hostAndPort(addrA)
	addrB = hostAndPort(addrB)

	// first connection should work just fine
	if _, ok := netA.tryConnectReserveAddr(addrB); ok {
		netA.wg.Add(1)
		netA.tryConnect(addrB, gossipB)
		// let the tryConnect go forward
		time.Sleep(250 * time.Millisecond)
	}
	// single A->B connection
	assert.Equal(t, 0, len(netA.GetPeers(PeersConnectedIn)))
	assert.Equal(t, 1, len(netA.GetPeers(PeersConnectedOut)))
	assert.Equal(t, 1, len(netB.GetPeers(PeersConnectedIn)))
	assert.Equal(t, 0, len(netB.GetPeers(PeersConnectedOut)))

	// confirm identity map was not added to for either host
	// nor was "set" called at all
	assert.Equal(t, 0, netA.identityTracker.(*mockIdentityTracker).getSetCount())
	assert.Equal(t, 0, netB.identityTracker.(*mockIdentityTracker).getSetCount())

	// bi-directional connection should also work
	// this second connection should set identities, because the reciever address matches now
	if _, ok := netB.tryConnectReserveAddr(addrA); ok {
		netB.wg.Add(1)
		netB.tryConnect(addrA, gossipA)
		// let the tryConnect go forward
		time.Sleep(250 * time.Millisecond)
	}
	// confirm that at this point the identityTracker was called once per network
	//	and inserted once per network
	assert.Equal(t, 1, netA.identityTracker.(*mockIdentityTracker).getSetCount())
	assert.Equal(t, 1, netB.identityTracker.(*mockIdentityTracker).getSetCount())
	assert.Equal(t, 1, netA.identityTracker.(*mockIdentityTracker).getInsertCount())
	assert.Equal(t, 1, netB.identityTracker.(*mockIdentityTracker).getInsertCount())
	assert.Equal(t, 1, len(netA.GetPeers(PeersConnectedIn)))
	assert.Equal(t, 1, len(netA.GetPeers(PeersConnectedOut)))
	assert.Equal(t, 1, len(netB.GetPeers(PeersConnectedIn)))
	assert.Equal(t, 1, len(netB.GetPeers(PeersConnectedOut)))
}

// make a mockIdentityScheme which can accept overloaded behavior
// use this over the next few tests to check that when one peer misbehaves, peering continues/halts as expected
type mockIdentityScheme struct {
	t                       *testing.T
	realScheme              *identityChallengePublicKeyScheme
	attachChallenge         func(attach http.Header, addr string) identityChallengeValue
	verifyAndAttachResponse func(attach http.Header, h http.Header) (identityChallengeValue, crypto.PublicKey, error)
	verifyResponse          func(t *testing.T, h http.Header, c identityChallengeValue) (crypto.PublicKey, []byte, error)
}

func newMockIdentityScheme(t *testing.T) *mockIdentityScheme {
	return &mockIdentityScheme{t: t, realScheme: NewIdentityChallengeScheme("any")}
}
func (i mockIdentityScheme) AttachChallenge(attach http.Header, addr string) identityChallengeValue {
	if i.attachChallenge != nil {
		return i.attachChallenge(attach, addr)
	}
	return i.realScheme.AttachChallenge(attach, addr)
}
func (i mockIdentityScheme) VerifyRequestAndAttachResponse(attach http.Header, h http.Header) (identityChallengeValue, crypto.PublicKey, error) {
	if i.verifyAndAttachResponse != nil {
		return i.verifyAndAttachResponse(attach, h)
	}
	return i.realScheme.VerifyRequestAndAttachResponse(attach, h)
}
func (i mockIdentityScheme) VerifyResponse(h http.Header, c identityChallengeValue) (crypto.PublicKey, []byte, error) {
	if i.verifyResponse != nil {
		return i.verifyResponse(i.t, h, c)
	}
	return i.realScheme.VerifyResponse(h, c)
}

// when the identity challenge is misconstructed in various ways, peering should behave as expected
func TestPeeringWithBadIdentityChallenge(t *testing.T) {
	partitiontest.PartitionTest(t)

	type testCase struct {
		name            string
		attachChallenge func(attach http.Header, addr string) identityChallengeValue
		totalInA        int
		totalOutA       int
		totalInB        int
		totalOutB       int
	}

	testCases := []testCase{
		// when identityChallenge is not included, peering continues as normal
		{
			name:            "not included",
			attachChallenge: func(attach http.Header, addr string) identityChallengeValue { return identityChallengeValue{} },
			totalInA:        0,
			totalOutA:       1,
			totalInB:        1,
			totalOutB:       0,
		},
		// when the identityChallenge is malformed B64, peering halts
		{
			name: "malformed b64",
			attachChallenge: func(attach http.Header, addr string) identityChallengeValue {
				attach.Add(IdentityChallengeHeader, "this does not decode!")
				return newIdentityChallengeValue()
			},
			totalInA:  0,
			totalOutA: 0,
			totalInB:  0,
			totalOutB: 0,
		},
		// when the identityChallenge can't be unmarshalled, peering halts
		{
			name: "not msgp decodable",
			attachChallenge: func(attach http.Header, addr string) identityChallengeValue {
				attach.Add(IdentityChallengeHeader, base64.StdEncoding.EncodeToString([]byte("Bad!Data!")))
				return newIdentityChallengeValue()
			},
			totalInA:  0,
			totalOutA: 0,
			totalInB:  0,
			totalOutB: 0,
		},
		// when the incorrect address is used, peering continues
		{
			name: "incorrect address",
			attachChallenge: func(attach http.Header, addr string) identityChallengeValue {
				s := NewIdentityChallengeScheme("does not matter") // make a scheme to use its keys
				c := identityChallenge{
					Key:           s.identityKeys.SignatureVerifier,
					Challenge:     newIdentityChallengeValue(),
					PublicAddress: []byte("incorrect address!"),
				}
				attach.Add(IdentityChallengeHeader, c.signAndEncodeB64(s.identityKeys))
				return c.Challenge
			},
			totalInA:  0,
			totalOutA: 1,
			totalInB:  1,
			totalOutB: 0,
		},
		// when the challenge is incorrectly signed, peering halts
		{
			name: "bad signature",
			attachChallenge: func(attach http.Header, addr string) identityChallengeValue {
				s := NewIdentityChallengeScheme("does not matter") // make a scheme to use its keys
				c := identityChallenge{
					Key:           s.identityKeys.SignatureVerifier,
					Challenge:     newIdentityChallengeValue(),
					PublicAddress: []byte("incorrect address!"),
				}.Sign(s.identityKeys)
				c.Msg.Challenge = newIdentityChallengeValue() // change the challenge after signing the message, so the signature check fails
				enc := protocol.Encode(&c)
				b64enc := base64.StdEncoding.EncodeToString(enc)
				attach.Add(IdentityChallengeHeader, b64enc)
				return c.Msg.Challenge
			},
			totalInA:  0,
			totalOutA: 0,
			totalInB:  0,
			totalOutB: 0,
		},
	}

	for _, tc := range testCases {
		t.Logf("Running Peering with Identity Challenge Test: %s", tc.name)
		netA := makeTestWebsocketNode(t, testWebsocketLogNameOption{"netA"})
		netA.identityTracker = newMockIdentityTracker(netA.identityTracker)
		netA.config.PublicAddress = "testing"
		netA.config.GossipFanout = 1

		scheme := newMockIdentityScheme(t)
		scheme.attachChallenge = tc.attachChallenge
		netA.identityScheme = scheme

		netB := makeTestWebsocketNode(t, testWebsocketLogNameOption{"netB"})
		netB.identityTracker = newMockIdentityTracker(netB.identityTracker)
		netB.config.PublicAddress = "testing"
		netB.config.GossipFanout = 1

		netA.Start()
		defer netA.Stop()
		netB.Start()
		defer netB.Stop()

		addrB, ok := netB.Address()
		require.True(t, ok)
		gossipB, err := netB.addrToGossipAddr(addrB)
		require.NoError(t, err)

		// set addresses to just host:port to match phonebook/dns format
		addrB = hostAndPort(addrB)

		if _, ok := netA.tryConnectReserveAddr(addrB); ok {
			netA.wg.Add(1)
			netA.tryConnect(addrB, gossipB)
			// let the tryConnect go forward
			time.Sleep(250 * time.Millisecond)
		}
		assert.Equal(t, tc.totalInA, len(netA.GetPeers(PeersConnectedIn)))
		assert.Equal(t, tc.totalOutA, len(netA.GetPeers(PeersConnectedOut)))
		assert.Equal(t, tc.totalInB, len(netB.GetPeers(PeersConnectedIn)))
		assert.Equal(t, tc.totalOutB, len(netB.GetPeers(PeersConnectedOut)))
	}

}

// when the identity challenge response is misconstructed in various way, confirm peering behaves as expected
func TestPeeringWithBadIdentityChallengeResponse(t *testing.T) {
	partitiontest.PartitionTest(t)

	type testCase struct {
		name                    string
		verifyAndAttachResponse func(attach http.Header, h http.Header) (identityChallengeValue, crypto.PublicKey, error)
		totalInA                int
		totalOutA               int
		totalInB                int
		totalOutB               int
	}

	testCases := []testCase{
		// when there is no response to the identity challenge, peering should continue without ID
		{
			name: "not included",
			verifyAndAttachResponse: func(attach http.Header, h http.Header) (identityChallengeValue, crypto.PublicKey, error) {
				return identityChallengeValue{}, crypto.PublicKey{}, nil
			},
			totalInA:  0,
			totalOutA: 1,
			totalInB:  1,
			totalOutB: 0,
		},
		// when the response is malformed, do not peer
		{
			name: "malformed b64",
			verifyAndAttachResponse: func(attach http.Header, h http.Header) (identityChallengeValue, crypto.PublicKey, error) {
				attach.Add(IdentityChallengeHeader, "this does not decode!")
				return identityChallengeValue{}, crypto.PublicKey{}, nil
			},
			totalInA:  0,
			totalOutA: 0,
			totalInB:  0,
			totalOutB: 0,
		},
		// when the response is malformed, do not peer
		{
			name: "not msgp decodable",
			verifyAndAttachResponse: func(attach http.Header, h http.Header) (identityChallengeValue, crypto.PublicKey, error) {
				attach.Add(IdentityChallengeHeader, base64.StdEncoding.EncodeToString([]byte("Bad!Data!")))
				return identityChallengeValue{}, crypto.PublicKey{}, nil
			},
			totalInA:  0,
			totalOutA: 0,
			totalInB:  0,
			totalOutB: 0,
		},
		// when the original challenge isn't included, do not peer
		{
			name: "incorrect original challenge",
			verifyAndAttachResponse: func(attach http.Header, h http.Header) (identityChallengeValue, crypto.PublicKey, error) {
				s := NewIdentityChallengeScheme("does not matter") // make a scheme to use its keys
				// decode the header to an identityChallenge
				msg, _ := base64.StdEncoding.DecodeString(h.Get(IdentityChallengeHeader))
				idChal := identityChallenge{}
				protocol.Decode(msg, &idChal)
				// make the response object, with an incorrect challenge encode it and attach it to the header
				r := identityChallengeResponse{
					Key:               s.identityKeys.SignatureVerifier,
					Challenge:         newIdentityChallengeValue(),
					ResponseChallenge: newIdentityChallengeValue(),
				}
				attach.Add(IdentityChallengeHeader, r.signAndEncodeB64(s.identityKeys))
				return r.ResponseChallenge, idChal.Key, nil
			},
			totalInA:  0,
			totalOutA: 0,
			totalInB:  0,
			totalOutB: 0,
		},
		// when the message is incorrectly signed, do not peer
		{
			name: "bad signature",
			verifyAndAttachResponse: func(attach http.Header, h http.Header) (identityChallengeValue, crypto.PublicKey, error) {
				s := NewIdentityChallengeScheme("does not matter") // make a scheme to use its keys
				// decode the header to an identityChallenge
				msg, _ := base64.StdEncoding.DecodeString(h.Get(IdentityChallengeHeader))
				idChal := identityChallenge{}
				protocol.Decode(msg, &idChal)
				// make the response object, then change the signature and encode and attach
				r := identityChallengeResponse{
					Key:               s.identityKeys.SignatureVerifier,
					Challenge:         newIdentityChallengeValue(),
					ResponseChallenge: newIdentityChallengeValue(),
				}.Sign(s.identityKeys)
				r.Msg.ResponseChallenge = newIdentityChallengeValue() // change the challenge after signing the message
				enc := protocol.Encode(&r)
				b64enc := base64.StdEncoding.EncodeToString(enc)
				attach.Add(IdentityChallengeHeader, b64enc)
				return r.Msg.ResponseChallenge, idChal.Key, nil
			},
			totalInA:  0,
			totalOutA: 0,
			totalInB:  0,
			totalOutB: 0,
		},
	}

	for _, tc := range testCases {
		t.Logf("Running Peering with Identity Challenge Response Test: %s", tc.name)
		netA := makeTestWebsocketNode(t, testWebsocketLogNameOption{"netA"})
		netA.identityTracker = newMockIdentityTracker(netA.identityTracker)
		netA.config.PublicAddress = "testing"
		netA.config.GossipFanout = 1

		netB := makeTestWebsocketNode(t, testWebsocketLogNameOption{"netB"})
		netB.identityTracker = newMockIdentityTracker(netB.identityTracker)
		netB.config.PublicAddress = "testing"
		netB.config.GossipFanout = 1

		scheme := newMockIdentityScheme(t)
		scheme.verifyAndAttachResponse = tc.verifyAndAttachResponse
		netB.identityScheme = scheme

		netA.Start()
		defer netA.Stop()
		netB.Start()
		defer netB.Stop()

		addrB, ok := netB.Address()
		require.True(t, ok)
		gossipB, err := netB.addrToGossipAddr(addrB)
		require.NoError(t, err)

		// set addresses to just host:port to match phonebook/dns format
		addrB = hostAndPort(addrB)

		if _, ok := netA.tryConnectReserveAddr(addrB); ok {
			netA.wg.Add(1)
			netA.tryConnect(addrB, gossipB)
			// let the tryConnect go forward
			time.Sleep(250 * time.Millisecond)
		}
		assert.Equal(t, tc.totalInA, len(netA.GetPeers(PeersConnectedIn)))
		assert.Equal(t, tc.totalOutA, len(netA.GetPeers(PeersConnectedOut)))
		assert.Equal(t, tc.totalOutB, len(netB.GetPeers(PeersConnectedOut)))
		// it is possible for NetB to be in the process of doing addPeer while
		// the underlying connection is being closed. In this case, the read loop
		// on the peer will detect and close the peer. Since this is asynchronous,
		// we wait and check regularly to allow the connection to settle
		assert.Eventually(
			t,
			func() bool { return len(netB.GetPeers(PeersConnectedIn)) == tc.totalInB },
			5*time.Second,
			100*time.Millisecond)
	}

}

// when the identity challenge verification is misconstructed in various ways, peering should behave as expected
func TestPeeringWithBadIdentityVerification(t *testing.T) {
	partitiontest.PartitionTest(t)

	type testCase struct {
		name            string
		verifyResponse  func(t *testing.T, h http.Header, c identityChallengeValue) (crypto.PublicKey, []byte, error)
		totalInA        int
		totalOutA       int
		totalInB        int
		totalOutB       int
		additionalSleep time.Duration
		occupied        bool
	}

	testCases := []testCase{
		// in a totally unmodified scenario, the two peers stay connected even after the verification timeout
		{
			name:      "happy path",
			totalInA:  0,
			totalOutA: 1,
			totalInB:  1,
			totalOutB: 0,
		},
		// if the peer does not send a final message, the peers stay connected
		{
			name: "not included",
			verifyResponse: func(t *testing.T, h http.Header, c identityChallengeValue) (crypto.PublicKey, []byte, error) {
				return crypto.PublicKey{}, []byte{}, nil
			},
			totalInA:  0,
			totalOutA: 1,
			totalInB:  1,
			totalOutB: 0,
		},
		// when the identityVerification can't be unmarshalled, peer is disconnected
		{
			name: "not msgp decodable",
			verifyResponse: func(t *testing.T, h http.Header, c identityChallengeValue) (crypto.PublicKey, []byte, error) {
				message := append([]byte(protocol.NetIDVerificationTag), []byte("Bad!Data!")[:]...)
				return crypto.PublicKey{}, message, nil
			},
			totalInA:  0,
			totalOutA: 0,
			totalInB:  0,
			totalOutB: 0,
		},
		{
			// when the verification signature doesn't match the peer's expectation (the previously exchanged identity), peer is disconnected
			name: "bad signature",
			verifyResponse: func(t *testing.T, h http.Header, c identityChallengeValue) (crypto.PublicKey, []byte, error) {
				headerString := h.Get(IdentityChallengeHeader)
				require.NotEmpty(t, headerString)
				msg, err := base64.StdEncoding.DecodeString(headerString)
				require.NoError(t, err)
				resp := identityChallengeResponseSigned{}
				err = protocol.Decode(msg, &resp)
				require.NoError(t, err)
				s := NewIdentityChallengeScheme("does not matter") // make a throwaway key
				ver := identityVerificationMessageSigned{
					// fill in correct ResponseChallenge field
					Msg:       identityVerificationMessage{ResponseChallenge: resp.Msg.ResponseChallenge},
					Signature: s.identityKeys.SignBytes([]byte("bad bytes for signing")),
				}
				message := append([]byte(protocol.NetIDVerificationTag), protocol.Encode(&ver)[:]...)
				return crypto.PublicKey{}, message, nil
			},
			totalInA:  0,
			totalOutA: 0,
			totalInB:  0,
			totalOutB: 0,
		},
		{
			// when the verification signature doesn't match the peer's expectation (the previously exchanged identity), peer is disconnected
			name: "bad signature",
			verifyResponse: func(t *testing.T, h http.Header, c identityChallengeValue) (crypto.PublicKey, []byte, error) {
				s := NewIdentityChallengeScheme("does not matter") // make a throwaway key
				ver := identityVerificationMessageSigned{
					// fill in wrong ResponseChallenge field
					Msg:       identityVerificationMessage{ResponseChallenge: newIdentityChallengeValue()},
					Signature: s.identityKeys.SignBytes([]byte("bad bytes for signing")),
				}
				message := append([]byte(protocol.NetIDVerificationTag), protocol.Encode(&ver)[:]...)
				return crypto.PublicKey{}, message, nil
			},
			totalInA:  0,
			totalOutA: 0,
			totalInB:  0,
			totalOutB: 0,
		},
		{
			// when the identity is already in use, peer is disconnected
			name:           "identity occupied",
			verifyResponse: nil,
			totalInA:       0,
			totalOutA:      0,
			totalInB:       0,
			totalOutB:      0,
			occupied:       true,
		},
	}

	for _, tc := range testCases {
		t.Logf("Running Peering with Identity Verification Test: %s", tc.name)
		netA := makeTestWebsocketNode(t, testWebsocketLogNameOption{"netA"})
		netA.identityTracker = newMockIdentityTracker(netA.identityTracker)
		netA.config.PublicAddress = "testing"
		netA.config.GossipFanout = 1

		scheme := newMockIdentityScheme(t)
		scheme.verifyResponse = tc.verifyResponse
		netA.identityScheme = scheme

		netB := makeTestWebsocketNode(t, testWebsocketLogNameOption{"netB"})
		netB.identityTracker = newMockIdentityTracker(netB.identityTracker)
		netB.config.PublicAddress = "testing"
		netB.config.GossipFanout = 1
		// if the key is occupied, make the tracker fail to insert the peer
		if tc.occupied {
			netB.identityTracker = newMockIdentityTracker(netB.identityTracker)
			netB.identityTracker.(*mockIdentityTracker).setIsOccupied(true)
		}

		netA.Start()
		defer netA.Stop()
		netB.Start()
		defer netB.Stop()

		addrB, ok := netB.Address()
		require.True(t, ok)
		gossipB, err := netB.addrToGossipAddr(addrB)
		require.NoError(t, err)

		// set addresses to just host:port to match phonebook/dns format
		addrB = hostAndPort(addrB)

		if _, ok := netA.tryConnectReserveAddr(addrB); ok {
			netA.wg.Add(1)
			netA.tryConnect(addrB, gossipB)
			// let the tryConnect go forward
			time.Sleep(250 * time.Millisecond)
		}

		assert.Equal(t, tc.totalInA, len(netA.GetPeers(PeersConnectedIn)))
		assert.Equal(t, tc.totalOutA, len(netA.GetPeers(PeersConnectedOut)))
		assert.Equal(t, tc.totalOutB, len(netB.GetPeers(PeersConnectedOut)))
		// it is possible for NetB to be in the process of doing addPeer while
		// the underlying connection is being closed. In this case, the read loop
		// on the peer will detect and close the peer. Since this is asynchronous,
		// we wait and check regularly to allow the connection to settle
		assert.Eventually(
			t,
			func() bool { return len(netB.GetPeers(PeersConnectedIn)) == tc.totalInB },
			5*time.Second,
			100*time.Millisecond)
	}
}

type benchmarkHandler struct {
	returns chan uint64
}

func (bh *benchmarkHandler) Handle(message IncomingMessage) OutgoingMessage {
	i := binary.LittleEndian.Uint64(message.Data)
	bh.returns <- i
	return OutgoingMessage{}
}

// Set up two nodes, test that a.Broadcast is received by B
func BenchmarkWebsocketNetworkBasic(t *testing.B) {
	deadlock.Opts.Disable = true
	const msgSize = 200
	const inflight = 90
	t.Logf("%s %d", t.Name(), t.N)
	t.StopTimer()
	t.ResetTimer()
	netA := makeTestWebsocketNode(t)
	netA.config.GossipFanout = 1
	netA.Start()
	defer netStop(t, netA, "A")
	netB := makeTestWebsocketNode(t)
	netB.config.GossipFanout = 1
	addrA, postListen := netA.Address()
	require.True(t, postListen)
	t.Log(addrA)
	netB.phonebook.ReplacePeerList([]string{addrA}, "default", PhoneBookEntryRelayRole)
	netB.Start()
	defer netStop(t, netB, "B")
	returns := make(chan uint64, 100)
	bhandler := benchmarkHandler{returns}
	netB.RegisterHandlers([]TaggedMessageHandler{{Tag: protocol.TxnTag, MessageHandler: &bhandler}})

	readyTimeout := time.NewTimer(2 * time.Second)
	waitReady(t, netA, readyTimeout.C)
	t.Log("a ready")
	waitReady(t, netB, readyTimeout.C)
	t.Log("b ready")
	var ireturned uint64

	t.StartTimer()
	timeoutd := (time.Duration(t.N) * 100 * time.Microsecond) + (2 * time.Second)
	timeout := time.After(timeoutd)
	for i := 0; i < t.N; i++ {
		for uint64(i) > ireturned+inflight {
			select {
			case ireturned = <-returns:
			case <-timeout:
				t.Errorf("timeout in send at %d", i)
				return
			}
		}
		msg := make([]byte, msgSize)
		binary.LittleEndian.PutUint64(msg, uint64(i))
		err := netA.Broadcast(context.Background(), protocol.TxnTag, msg, true, nil)
		if err != nil {
			t.Errorf("error on broadcast: %v", err)
			return
		}
	}
	netA.Broadcast(context.Background(), protocol.Tag("-1"), []byte("derp"), true, nil)
	t.Logf("sent %d", t.N)

	for ireturned < uint64(t.N-1) {
		select {
		case ireturned = <-returns:
		case <-timeout:
			t.Errorf("timeout, count=%d, wanted %d", ireturned, t.N)
			buf := strings.Builder{}
			networkMessageReceivedTotal.WriteMetric(&buf, "")
			networkMessageSentTotal.WriteMetric(&buf, "")
			networkBroadcasts.WriteMetric(&buf, "")
			duplicateNetworkMessageReceivedTotal.WriteMetric(&buf, "")
			outgoingNetworkMessageFilteredOutTotal.WriteMetric(&buf, "")
			networkBroadcastsDropped.WriteMetric(&buf, "")
			t.Errorf(
				"a out queue=%d, metric: %s",
				len(netA.broadcastQueueBulk),
				buf.String(),
			)
			return
		}
	}
	t.StopTimer()
	t.Logf("counter done")
}

// Check that priority is propagated from B to A
func TestWebsocketNetworkPrio(t *testing.T) {
	partitiontest.PartitionTest(t)

	prioA := netPrioStub{}
	netA := makeTestWebsocketNode(t)
	netA.SetPrioScheme(&prioA)
	netA.config.GossipFanout = 1
	netA.prioResponseChan = make(chan *wsPeer, 10)
	netA.Start()
	defer netStop(t, netA, "A")

	prioB := netPrioStub{}
	crypto.RandBytes(prioB.addr[:])
	prioB.prio = crypto.RandUint64()
	netB := makeTestWebsocketNode(t)
	netB.SetPrioScheme(&prioB)
	netB.config.GossipFanout = 1
	addrA, postListen := netA.Address()
	require.True(t, postListen)
	t.Log(addrA)
	netB.phonebook.ReplacePeerList([]string{addrA}, "default", PhoneBookEntryRelayRole)
	netB.Start()
	defer netStop(t, netB, "B")

	// Wait for response message to propagate from B to A
	select {
	case <-netA.prioResponseChan:
	case <-time.After(time.Second):
		t.Errorf("timeout on netA.prioResponseChan")
	}
	waitReady(t, netA, time.After(time.Second))

	// Peek at A's peers
	netA.peersLock.RLock()
	defer netA.peersLock.RUnlock()
	require.Equal(t, len(netA.peers), 1)

	require.Equal(t, netA.peers[0].prioAddress, prioB.addr)
	require.Equal(t, netA.peers[0].prioWeight, prioB.prio)
}

// Check that priority is propagated from B to A
func TestWebsocketNetworkPrioLimit(t *testing.T) {
	partitiontest.PartitionTest(t)

	limitConf := defaultConfig
	limitConf.BroadcastConnectionsLimit = 1

	prioA := netPrioStub{}
	netA := makeTestWebsocketNodeWithConfig(t, limitConf)
	netA.SetPrioScheme(&prioA)
	netA.config.GossipFanout = 2
	netA.prioResponseChan = make(chan *wsPeer, 10)
	netA.Start()
	defer netStop(t, netA, "A")
	addrA, postListen := netA.Address()
	require.True(t, postListen)

	counterB := newMessageCounter(t, 1)
	counterBdone := counterB.done
	prioB := netPrioStub{}
	crypto.RandBytes(prioB.addr[:])
	prioB.prio = 100
	netB := makeTestWebsocketNode(t)
	netB.SetPrioScheme(&prioB)
	netB.config.GossipFanout = 1
	netB.config.NetAddress = ""
	netB.phonebook.ReplacePeerList([]string{addrA}, "default", PhoneBookEntryRelayRole)
	netB.RegisterHandlers([]TaggedMessageHandler{{Tag: protocol.TxnTag, MessageHandler: counterB}})
	netB.Start()
	defer netStop(t, netB, "B")

	counterC := newMessageCounter(t, 1)
	counterCdone := counterC.done
	prioC := netPrioStub{}
	crypto.RandBytes(prioC.addr[:])
	prioC.prio = 10
	netC := makeTestWebsocketNode(t)
	netC.SetPrioScheme(&prioC)
	netC.config.GossipFanout = 1
	netC.config.NetAddress = ""
	netC.phonebook.ReplacePeerList([]string{addrA}, "default", PhoneBookEntryRelayRole)
	netC.RegisterHandlers([]TaggedMessageHandler{{Tag: protocol.TxnTag, MessageHandler: counterC}})
	netC.Start()
	defer func() { t.Log("stopping C"); netC.Stop(); t.Log("C done") }()

	// Wait for response messages to propagate from B+C to A
	select {
	case peer := <-netA.prioResponseChan:
		netA.peersLock.RLock()
		require.Subset(t, []uint64{prioB.prio, prioC.prio}, []uint64{peer.prioWeight})
		netA.peersLock.RUnlock()
	case <-time.After(time.Second):
		t.Errorf("timeout on netA.prioResponseChan 1")
	}
	select {
	case peer := <-netA.prioResponseChan:
		netA.peersLock.RLock()
		require.Subset(t, []uint64{prioB.prio, prioC.prio}, []uint64{peer.prioWeight})
		netA.peersLock.RUnlock()
	case <-time.After(time.Second):
		t.Errorf("timeout on netA.prioResponseChan 2")
	}
	waitReady(t, netA, time.After(time.Second))

	firstPeer := netA.peers[0]
	netA.Broadcast(context.Background(), protocol.TxnTag, nil, true, nil)

	failed := false
	select {
	case <-counterBdone:
	case <-time.After(time.Second):
		t.Errorf("timeout, B did not receive message")
		failed = true
	}

	select {
	case <-counterCdone:
		t.Errorf("C received message")
		failed = true
	case <-time.After(time.Second):
	}

	if failed {
		t.Errorf("NetA had the following two peers priorities : [0]:%s=%d [1]:%s=%d", netA.peers[0].rootURL, netA.peers[0].prioWeight, netA.peers[1].rootURL, netA.peers[1].prioWeight)
		t.Errorf("first peer before broadcasting was %s", firstPeer.rootURL)
	}
}

// Create many idle connections, to see if we have excessive CPU utilization.
func TestWebsocketNetworkManyIdle(t *testing.T) {
	partitiontest.PartitionTest(t)

	// This test is meant to be run manually, as:
	//
	//   IDLETEST=x go test -v . -run=ManyIdle -count=1
	//
	// and examining the reported CPU time use.

	if os.Getenv("IDLETEST") == "" {
		t.Skip("Skipping; IDLETEST not set")
	}

	deadlock.Opts.Disable = true

	numClients := 1000
	relayConf := defaultConfig
	relayConf.BaseLoggerDebugLevel = uint32(logging.Error)
	relayConf.MaxConnectionsPerIP = numClients

	relay := makeTestWebsocketNodeWithConfig(t, relayConf)
	relay.config.GossipFanout = numClients
	relay.Start()
	defer relay.Stop()
	relayAddr, postListen := relay.Address()
	require.True(t, postListen)

	clientConf := defaultConfig
	clientConf.BaseLoggerDebugLevel = uint32(logging.Error)
	clientConf.BroadcastConnectionsLimit = 0
	clientConf.NetAddress = ""

	var clients []*WebsocketNetwork
	for i := 0; i < numClients; i++ {
		client := makeTestWebsocketNodeWithConfig(t, clientConf)
		client.config.GossipFanout = 1
		client.phonebook.ReplacePeerList([]string{relayAddr}, "default", PhoneBookEntryRelayRole)
		client.Start()
		defer client.Stop()

		clients = append(clients, client)
	}

	readyTimeout := time.NewTimer(30 * time.Second)
	waitReady(t, relay, readyTimeout.C)

	for i := 0; i < numClients; i++ {
		waitReady(t, clients[i], readyTimeout.C)
	}

	var r0utime, r1utime int64
	var r0stime, r1stime int64

	r0utime, r0stime, _ = util.GetCurrentProcessTimes()
	time.Sleep(10 * time.Second)
	r1utime, r1stime, _ = util.GetCurrentProcessTimes()

	t.Logf("Background CPU use: user %v, system %v\n",
		time.Duration(r1utime-r0utime),
		time.Duration(r1stime-r0stime))
}

// TODO: test both sides of http-header setting and checking?
// TODO: test request-disconnect-reconnect?
// TODO: test server handling of various malformed clients?
// TODO? disconnect a node in the middle of a line and test that messages _don't_ get through?
// TODO: test self-connect rejection
// TODO: test funcion when some message handler is slow?

func TestWebsocketNetwork_getCommonHeaders(t *testing.T) {
	partitiontest.PartitionTest(t)

	header := http.Header{}
	expectedTelemetryGUID := "123"
	expectedInstanceName := "456"
	expectedPublicAddr := "789"
	header.Set(TelemetryIDHeader, expectedTelemetryGUID)
	header.Set(InstanceNameHeader, expectedInstanceName)
	header.Set(AddressHeader, expectedPublicAddr)
	otherTelemetryGUID, otherInstanceName, otherPublicAddr := getCommonHeaders(header)
	require.Equal(t, expectedTelemetryGUID, otherTelemetryGUID)
	require.Equal(t, expectedInstanceName, otherInstanceName)
	require.Equal(t, expectedPublicAddr, otherPublicAddr)
}

func TestWebsocketNetwork_checkServerResponseVariables(t *testing.T) {
	partitiontest.PartitionTest(t)

	wn := makeTestWebsocketNode(t)
	wn.GenesisID = "genesis-id1"
	wn.RandomID = "random-id1"
	header := http.Header{}
	header.Set(ProtocolVersionHeader, ProtocolVersion)
	header.Set(NodeRandomHeader, wn.RandomID+"tag")
	header.Set(GenesisHeader, wn.GenesisID)
	responseVariableOk, matchingVersion := wn.checkServerResponseVariables(header, "addressX")
	require.Equal(t, true, responseVariableOk)
	require.Equal(t, matchingVersion, ProtocolVersion)

	noVersionHeader := http.Header{}
	noVersionHeader.Set(NodeRandomHeader, wn.RandomID+"tag")
	noVersionHeader.Set(GenesisHeader, wn.GenesisID)
	responseVariableOk, matchingVersion = wn.checkServerResponseVariables(noVersionHeader, "addressX")
	require.Equal(t, false, responseVariableOk)

	noRandomHeader := http.Header{}
	noRandomHeader.Set(ProtocolVersionHeader, ProtocolVersion)
	noRandomHeader.Set(GenesisHeader, wn.GenesisID)
	responseVariableOk, _ = wn.checkServerResponseVariables(noRandomHeader, "addressX")
	require.Equal(t, false, responseVariableOk)

	sameRandomHeader := http.Header{}
	sameRandomHeader.Set(ProtocolVersionHeader, ProtocolVersion)
	sameRandomHeader.Set(NodeRandomHeader, wn.RandomID)
	sameRandomHeader.Set(GenesisHeader, wn.GenesisID)
	responseVariableOk, _ = wn.checkServerResponseVariables(sameRandomHeader, "addressX")
	require.Equal(t, false, responseVariableOk)

	differentGenesisIDHeader := http.Header{}
	differentGenesisIDHeader.Set(ProtocolVersionHeader, ProtocolVersion)
	differentGenesisIDHeader.Set(NodeRandomHeader, wn.RandomID+"tag")
	differentGenesisIDHeader.Set(GenesisHeader, wn.GenesisID+"tag")
	responseVariableOk, _ = wn.checkServerResponseVariables(differentGenesisIDHeader, "addressX")
	require.Equal(t, false, responseVariableOk)
}

func (wn *WebsocketNetwork) broadcastWithTimestamp(tag protocol.Tag, data []byte, when time.Time) error {
	msgArr := make([][]byte, 1, 1)
	msgArr[0] = data
	tagArr := make([]protocol.Tag, 1, 1)
	tagArr[0] = tag
	request := broadcastRequest{tags: tagArr, data: msgArr, enqueueTime: when, ctx: context.Background()}

	broadcastQueue := wn.broadcastQueueBulk
	if highPriorityTag(tagArr) {
		broadcastQueue = wn.broadcastQueueHighPrio
	}
	// no wait
	select {
	case broadcastQueue <- request:
		return nil
	default:
		return errBcastQFull
	}
}

func TestDelayedMessageDrop(t *testing.T) {
	partitiontest.PartitionTest(t)

	netA := makeTestWebsocketNode(t)
	netA.config.GossipFanout = 1
	netA.Start()
	defer netStop(t, netA, "A")

	noAddressConfig := defaultConfig
	noAddressConfig.NetAddress = ""
	netB := makeTestWebsocketNodeWithConfig(t, noAddressConfig)
	netB.config.GossipFanout = 1
	addrA, postListen := netA.Address()
	require.True(t, postListen)
	t.Log(addrA)
	netB.phonebook.ReplacePeerList([]string{addrA}, "default", PhoneBookEntryRelayRole)
	netB.Start()
	defer netStop(t, netB, "B")
	counter := newMessageCounter(t, 5)
	counterDone := counter.done
	netB.RegisterHandlers([]TaggedMessageHandler{{Tag: protocol.TxnTag, MessageHandler: counter}})

	readyTimeout := time.NewTimer(2 * time.Second)
	waitReady(t, netA, readyTimeout.C)
	waitReady(t, netB, readyTimeout.C)

	currentTime := time.Now()
	for i := 0; i < 10; i++ {
		err := netA.broadcastWithTimestamp(protocol.TxnTag, []byte("foo"), currentTime.Add(time.Hour*time.Duration(i-5)))
		require.NoErrorf(t, err, "No error was expected")
	}

	select {
	case <-counterDone:
	case <-time.After(maxMessageQueueDuration):
		require.Equalf(t, 5, counter.count, "One or more messages failed to reach destination network")
	}
}

func TestSlowPeerDisconnection(t *testing.T) {
	partitiontest.PartitionTest(t)

	log := logging.TestingLog(t)
	log.SetLevel(logging.Info)
	wn := &WebsocketNetwork{
		log:                            log,
		config:                         defaultConfig,
		phonebook:                      MakePhonebook(1, 1*time.Millisecond),
		GenesisID:                      genesisID,
		NetworkID:                      config.Devtestnet,
		slowWritingPeerMonitorInterval: time.Millisecond * 50,
	}
	wn.setup()
	wn.eventualReadyDelay = time.Second
	wn.messagesOfInterest = nil // clear this before starting the network so that we won't be sending a MOI upon connection.

	netA := wn
	netA.config.GossipFanout = 1
	netA.Start()
	defer netStop(t, netA, "A")

	noAddressConfig := defaultConfig
	noAddressConfig.NetAddress = ""
	netB := makeTestWebsocketNodeWithConfig(t, noAddressConfig)
	netB.config.GossipFanout = 1
	addrA, postListen := netA.Address()
	require.True(t, postListen)
	t.Log(addrA)
	netB.phonebook.ReplacePeerList([]string{addrA}, "default", PhoneBookEntryRelayRole)
	netB.Start()
	defer netStop(t, netB, "B")

	readyTimeout := time.NewTimer(2 * time.Second)
	waitReady(t, netA, readyTimeout.C)
	waitReady(t, netB, readyTimeout.C)

	var peers []*wsPeer
	peers, _ = netA.peerSnapshot(peers)
	require.Equalf(t, len(peers), 1, "Expected number of peers should be 1")
	peer := peers[0]
	// On connection may send a MOI message, wait for it to go out
	now := time.Now()
	expire := now.Add(5 * time.Second)
	for {
		time.Sleep(10 * time.Millisecond)
		if len(peer.sendBufferHighPrio)+len(peer.sendBufferBulk) == 0 {
			break
		}
		now = time.Now()
		if now.After(expire) {
			t.Errorf("wait for empty peer outbound queue expired")
		}
	}
	// modify the peer on netA and
	beforeLoopTime := time.Now()
	atomic.StoreInt64(&peer.intermittentOutgoingMessageEnqueueTime, beforeLoopTime.Add(-maxMessageQueueDuration).Add(time.Second).UnixNano())
	// wait up to 10 seconds for the monitor to figure out it needs to disconnect.
	expire = beforeLoopTime.Add(2 * slowWritingPeerMonitorInterval)
	for {
		peers, _ = netA.peerSnapshot(peers)
		if len(peers) == 0 || peers[0] != peer {
			// make sure it took more than 1 second, and less than 5 seconds.
			waitTime := time.Now().Sub(beforeLoopTime)
			require.LessOrEqual(t, int64(time.Second), int64(waitTime))
			require.GreaterOrEqual(t, int64(5*time.Second), int64(waitTime))
			break
		}
		if time.Now().After(expire) {
			require.Fail(t, "Slow peer was not disconnected")
		}
		time.Sleep(time.Millisecond * 5)
	}
}

func TestForceMessageRelaying(t *testing.T) {
	partitiontest.PartitionTest(t)

	log := logging.TestingLog(t)
	log.SetLevel(logging.Level(defaultConfig.BaseLoggerDebugLevel))
	wn := &WebsocketNetwork{
		log:       log,
		config:    defaultConfig,
		phonebook: MakePhonebook(1, 1*time.Millisecond),
		GenesisID: genesisID,
		NetworkID: config.Devtestnet,
	}
	wn.setup()
	wn.eventualReadyDelay = time.Second

	netA := wn
	netA.config.GossipFanout = 1

	defer netStop(t, netA, "A")

	counter := newMessageCounter(t, 5)
	counterDone := counter.done
	netA.RegisterHandlers([]TaggedMessageHandler{{Tag: protocol.TxnTag, MessageHandler: counter}})
	netA.Start()
	addrA, postListen := netA.Address()
	require.Truef(t, postListen, "Listening network failed to start")

	noAddressConfig := defaultConfig
	noAddressConfig.NetAddress = ""
	netB := makeTestWebsocketNodeWithConfig(t, noAddressConfig)
	netB.config.GossipFanout = 1
	netB.phonebook.ReplacePeerList([]string{addrA}, "default", PhoneBookEntryRelayRole)
	netB.Start()
	defer netStop(t, netB, "B")

	noAddressConfig.ForceRelayMessages = true
	netC := makeTestWebsocketNodeWithConfig(t, noAddressConfig)
	netC.config.GossipFanout = 1
	netC.phonebook.ReplacePeerList([]string{addrA}, "default", PhoneBookEntryRelayRole)
	netC.Start()
	defer func() { t.Log("stopping C"); netC.Stop(); t.Log("C done") }()

	readyTimeout := time.NewTimer(2 * time.Second)
	waitReady(t, netA, readyTimeout.C)
	waitReady(t, netB, readyTimeout.C)
	waitReady(t, netC, readyTimeout.C)

	// send 5 messages from both netB and netC to netA
	for i := 0; i < 5; i++ {
		err := netB.Relay(context.Background(), protocol.TxnTag, []byte{1, 2, 3}, true, nil)
		require.NoError(t, err)
		err = netC.Relay(context.Background(), protocol.TxnTag, []byte{1, 2, 3}, true, nil)
		require.NoError(t, err)
	}

	select {
	case <-counterDone:
	case <-time.After(2 * time.Second):
		if counter.count < 5 {
			require.Failf(t, "One or more messages failed to reach destination network", "%d > %d", 5, counter.count)
		} else if counter.count > 5 {
			require.Failf(t, "One or more messages that were expected to be dropped, reached destination network", "%d < %d", 5, counter.count)
		}
	}
	netA.ClearHandlers()
	counter = newMessageCounter(t, 10)
	counterDone = counter.done
	netA.RegisterHandlers([]TaggedMessageHandler{{Tag: protocol.TxnTag, MessageHandler: counter}})

	// hack the relayMessages on the netB so that it would start sending messages.
	netB.relayMessages = true
	// send additional 10 messages from netB
	for i := 0; i < 10; i++ {
		err := netB.Relay(context.Background(), protocol.TxnTag, []byte{1, 2, 3}, true, nil)
		require.NoError(t, err)
	}

	select {
	case <-counterDone:
	case <-time.After(2 * time.Second):
		require.Failf(t, "One or more messages failed to reach destination network", "%d > %d", 10, counter.count)
	}

}

func TestSetUserAgentHeader(t *testing.T) {
	partitiontest.PartitionTest(t)

	headers := http.Header{}
	SetUserAgentHeader(headers)
	require.Equal(t, 1, len(headers))
	t.Log(headers)
}

func TestCheckProtocolVersionMatch(t *testing.T) {
	partitiontest.PartitionTest(t)

	log := logging.TestingLog(t)
	log.SetLevel(logging.Level(defaultConfig.BaseLoggerDebugLevel))
	wn := &WebsocketNetwork{
		log:       log,
		config:    defaultConfig,
		phonebook: MakePhonebook(1, 1*time.Millisecond),
		GenesisID: genesisID,
		NetworkID: config.Devtestnet,
	}
	wn.setup()
	wn.supportedProtocolVersions = []string{"2", "1"}

	header1 := make(http.Header)
	header1.Add(ProtocolAcceptVersionHeader, "1")
	header1.Add(ProtocolVersionHeader, "3")
	matchingVersion, otherVersion := wn.checkProtocolVersionMatch(header1)
	require.Equal(t, "1", matchingVersion)
	require.Equal(t, "", otherVersion)

	header2 := make(http.Header)
	header2.Add(ProtocolAcceptVersionHeader, "3")
	header2.Add(ProtocolAcceptVersionHeader, "4")
	header2.Add(ProtocolVersionHeader, "1")
	matchingVersion, otherVersion = wn.checkProtocolVersionMatch(header2)
	require.Equal(t, "1", matchingVersion)
	require.Equal(t, "1", otherVersion)

	header3 := make(http.Header)
	header3.Add(ProtocolVersionHeader, "3")
	matchingVersion, otherVersion = wn.checkProtocolVersionMatch(header3)
	require.Equal(t, "", matchingVersion)
	require.Equal(t, "3", otherVersion)

	header4 := make(http.Header)
	header4.Add(ProtocolVersionHeader, "5\n")
	matchingVersion, otherVersion = wn.checkProtocolVersionMatch(header4)
	require.Equal(t, "", matchingVersion)
	require.Equal(t, "5"+unprintableCharacterGlyph, otherVersion)
}

func handleTopicRequest(msg IncomingMessage) (out OutgoingMessage) {

	topics, err := UnmarshallTopics(msg.Data)
	if err != nil {
		return
	}

	val1b, f := topics.GetValue("val1")
	if !f {
		return
	}
	val2b, f := topics.GetValue("val2")
	if !f {
		return
	}
	val1 := int(val1b[0])
	val2 := int(val2b[0])

	respTopics := Topics{
		Topic{
			key:  "value",
			data: []byte{byte(val1 + val2)},
		},
	}
	return OutgoingMessage{
		Action: Respond,
		Tag:    protocol.TopicMsgRespTag,
		Topics: respTopics,
	}
}

// Set up two nodes, test topics send/receive is working
func TestWebsocketNetworkTopicRoundtrip(t *testing.T) {
	partitiontest.PartitionTest(t)

	var topicMsgReqTag Tag = protocol.UniEnsBlockReqTag
	netA := makeTestWebsocketNode(t)
	netA.config.GossipFanout = 1
	netA.Start()
	defer netStop(t, netA, "A")
	netB := makeTestWebsocketNode(t)
	netB.config.GossipFanout = 1
	addrA, postListen := netA.Address()
	require.True(t, postListen)
	t.Log(addrA)
	netB.phonebook.ReplacePeerList([]string{addrA}, "default", PhoneBookEntryRelayRole)
	netB.Start()
	defer netStop(t, netB, "B")

	netB.RegisterHandlers([]TaggedMessageHandler{
		{
			Tag:            topicMsgReqTag,
			MessageHandler: HandlerFunc(handleTopicRequest),
		},
	})

	readyTimeout := time.NewTimer(2 * time.Second)
	waitReady(t, netA, readyTimeout.C)
	t.Log("a ready")
	waitReady(t, netB, readyTimeout.C)
	t.Log("b ready")

	peerA := netA.peers[0]

	topics := Topics{
		Topic{
			key:  "command",
			data: []byte("add"),
		},
		Topic{
			key:  "val1",
			data: []byte{1},
		},
		Topic{
			key:  "val2",
			data: []byte{4},
		},
	}

	resp, err := peerA.Request(context.Background(), topicMsgReqTag, topics)
	assert.NoError(t, err)

	sum, found := resp.Topics.GetValue("value")
	assert.Equal(t, true, found)
	assert.Equal(t, 5, int(sum[0]))
}

var (
	ft1 = protocol.Tag("F1")
	ft2 = protocol.Tag("F2")
	ft3 = protocol.Tag("F3")
	ft4 = protocol.Tag("F4")

	testTags = []protocol.Tag{ft1, ft2, ft3, ft4}
)

func waitPeerInternalChanQuiet(t *testing.T, netA *WebsocketNetwork) {
	// okay, but now we need to wait for asynchronous thread within netA to _apply_ the MOI to its peer for netB...
	timeout := time.Now().Add(100 * time.Millisecond)
	waiting := true
	for waiting {
		time.Sleep(1 * time.Millisecond)
		peers := netA.GetPeers(PeersConnectedIn)
		for _, pg := range peers {
			wp := pg.(*wsPeer)
			if len(wp.sendBufferHighPrio)+len(wp.sendBufferBulk) == 0 {
				waiting = false
				break
			}
		}
		if time.Now().After(timeout) {
			for _, pg := range peers {
				wp := pg.(*wsPeer)
				if len(wp.sendBufferHighPrio)+len(wp.sendBufferBulk) == 0 {
					t.Fatalf("netA peer buff empty timeout len(high)=%d, len(bulk)=%d", len(wp.sendBufferHighPrio), len(wp.sendBufferBulk))
				}
			}
		}
	}
}

func waitForMOIRefreshQuiet(netB *WebsocketNetwork) {
	for {
		// wait for async messagesOfInterestRefresh
		time.Sleep(time.Millisecond)
		if len(netB.messagesOfInterestRefresh) == 0 {
			break
		}
	}
}

// Set up two nodes, have one of them request a certain message tag mask, and verify the other follow that.
func TestWebsocketNetworkMessageOfInterest(t *testing.T) {
	partitiontest.PartitionTest(t)

	netA := makeTestWebsocketNode(t)
	netA.config.GossipFanout = 1
	netA.config.EnablePingHandler = false

	netA.Start()
	defer netStop(t, netA, "A")
	netB := makeTestWebsocketNode(t)
	netB.config.GossipFanout = 1
	netB.config.EnablePingHandler = false
	addrA, postListen := netA.Address()
	require.True(t, postListen)
	t.Log(addrA)
	netB.phonebook.ReplacePeerList([]string{addrA}, "default", PhoneBookEntryRelayRole)
	netB.Start()
	defer netStop(t, netB, "B")

	incomingMsgSync := deadlock.Mutex{}
	msgCounters := make(map[protocol.Tag]int)
	expectedCounts := make(map[protocol.Tag]int)
	expectedCounts[ft2] = 5
	var failed uint32
	messageArriveWg := sync.WaitGroup{}
	msgHandler := func(msg IncomingMessage) (out OutgoingMessage) {
		t.Logf("A->B %s", msg.Tag)
		incomingMsgSync.Lock()
		defer incomingMsgSync.Unlock()
		expected := expectedCounts[msg.Tag]
		if expected < 1 {
			atomic.StoreUint32(&failed, 1)
			t.Logf("UNEXPECTED A->B %s", msg.Tag)
			return
		}
		msgCounters[msg.Tag] = msgCounters[msg.Tag] + 1
		messageArriveWg.Done()
		return
	}
	messageFilterArriveWg := sync.WaitGroup{}
	messageFilterArriveWg.Add(1)
	waitMessageArriveHandler := func(msg IncomingMessage) (out OutgoingMessage) {
		messageFilterArriveWg.Done()
		return
	}

	// register all the handlers.
	taggedHandlers := []TaggedMessageHandler{}
	for _, tag := range testTags {
		taggedHandlers = append(taggedHandlers, TaggedMessageHandler{
			Tag:            tag,
			MessageHandler: HandlerFunc(msgHandler),
		})
	}
	netB.RegisterHandlers(taggedHandlers)
	netA.RegisterHandlers([]TaggedMessageHandler{
		{
			Tag:            protocol.VoteBundleTag,
			MessageHandler: HandlerFunc(waitMessageArriveHandler),
		}})

	readyTimeout := time.NewTimer(2 * time.Second)
	waitReady(t, netA, readyTimeout.C)
	waitReady(t, netB, readyTimeout.C)

	// have netB asking netA to send it only AgreementVoteTag and ProposalPayloadTag
	netB.RegisterMessageInterest(ft2)
	// send another message which we can track, so that we'll know that the first message was delivered.
	netB.Broadcast(context.Background(), protocol.VoteBundleTag, []byte{0, 1, 2, 3, 4}, true, nil)
	messageFilterArriveWg.Wait()
	waitPeerInternalChanQuiet(t, netA)

	messageArriveWg.Add(5) // we're expecting exactly 5 messages.
	// send 5 messages of few types.
	for i := 0; i < 5; i++ {
		if atomic.LoadUint32(&failed) != 0 {
			t.Errorf("failed")
			break
		}
		netA.Broadcast(context.Background(), ft1, []byte{0, 1, 2, 3, 4}, true, nil) // NOT in MOI
		netA.Broadcast(context.Background(), ft3, []byte{0, 1, 2, 3, 4}, true, nil) // NOT in MOI
		netA.Broadcast(context.Background(), ft2, []byte{0, 1, 2, 3, 4}, true, nil)
		netA.Broadcast(context.Background(), ft4, []byte{0, 1, 2, 3, 4}, true, nil) // NOT in MOI
	}
	if atomic.LoadUint32(&failed) != 0 {
		t.Errorf("failed")
	}
	// wait until all the expected messages arrive.
	messageArriveWg.Wait()
	incomingMsgSync.Lock()
	defer incomingMsgSync.Unlock()
	require.Equal(t, 1, len(msgCounters))
	for tag, count := range msgCounters {
		if atomic.LoadUint32(&failed) != 0 {
			t.Errorf("failed")
			break
		}
		if tag == ft1 || tag == ft2 {
			require.Equal(t, 5, count)
		} else {
			require.Equal(t, 0, count)
		}
	}
}

// Set up two nodes, have one of them work through TX gossip message-of-interest logic
// test:
// * wn.config.ForceFetchTransactions
// * wn.config.ForceRelayMessages
// * NodeInfo.IsParticipating() + WebsocketNetwork.OnNetworkAdvance()
func TestWebsocketNetworkTXMessageOfInterestRelay(t *testing.T) {
	// Tests that A->B follows MOI
	partitiontest.PartitionTest(t)

	netA := makeTestWebsocketNode(t)
	netA.config.GossipFanout = 1
	netA.config.EnablePingHandler = false

	netA.Start()
	defer netStop(t, netA, "A")
	bConfig := defaultConfig
	bConfig.NetAddress = ""
	bConfig.ForceRelayMessages = true
	netB := makeTestWebsocketNodeWithConfig(t, bConfig)
	netB.config.GossipFanout = 1
	netB.config.EnablePingHandler = false
	addrA, postListen := netA.Address()
	require.True(t, postListen)
	t.Log(addrA)
	netB.phonebook.ReplacePeerList([]string{addrA}, "default", PhoneBookEntryRelayRole)
	netB.Start()
	defer netStop(t, netB, "B")

	incomingMsgSync := deadlock.Mutex{}
	msgCounters := make(map[protocol.Tag]int)
	messageArriveWg := sync.WaitGroup{}
	msgHandler := func(msg IncomingMessage) (out OutgoingMessage) {
		t.Logf("A->B %s", msg.Tag)
		incomingMsgSync.Lock()
		defer incomingMsgSync.Unlock()
		msgCounters[msg.Tag] = msgCounters[msg.Tag] + 1
		messageArriveWg.Done()
		return
	}
	messageFilterArriveWg := sync.WaitGroup{}
	messageFilterArriveWg.Add(1)
	waitMessageArriveHandler := func(msg IncomingMessage) (out OutgoingMessage) {
		messageFilterArriveWg.Done()
		return
	}

	// register all the handlers.
	taggedHandlers := []TaggedMessageHandler{}
	for tag := range defaultSendMessageTags {
		taggedHandlers = append(taggedHandlers, TaggedMessageHandler{
			Tag:            tag,
			MessageHandler: HandlerFunc(msgHandler),
		})
	}
	netB.RegisterHandlers(taggedHandlers)
	netA.RegisterHandlers([]TaggedMessageHandler{
		{
			Tag:            protocol.AgreementVoteTag,
			MessageHandler: HandlerFunc(waitMessageArriveHandler),
		}})

	readyTimeout := time.NewTimer(2 * time.Second)
	waitReady(t, netA, readyTimeout.C)
	waitReady(t, netB, readyTimeout.C)

	netB.OnNetworkAdvance()
	waitForMOIRefreshQuiet(netB)
	// send another message which we can track, so that we'll know that the first message was delivered.
	netB.Broadcast(context.Background(), protocol.AgreementVoteTag, []byte{0, 1, 2, 3, 4}, true, nil)
	messageFilterArriveWg.Wait()

	messageArriveWg.Add(5 * 4) // we're expecting exactly 20 messages.
	// send 5 messages of few types.
	for i := 0; i < 5; i++ {
		netA.Broadcast(context.Background(), protocol.AgreementVoteTag, []byte{0, 1, 2, 3, 4}, true, nil)
		netA.Broadcast(context.Background(), protocol.TxnTag, []byte{0, 1, 2, 3, 4}, true, nil)
		netA.Broadcast(context.Background(), protocol.ProposalPayloadTag, []byte{0, 1, 2, 3, 4}, true, nil)
		netA.Broadcast(context.Background(), protocol.VoteBundleTag, []byte{0, 1, 2, 3, 4}, true, nil)
	}
	// wait until all the expected messages arrive.
	messageArriveWg.Wait()
	incomingMsgSync.Lock()
	require.Equal(t, 4, len(msgCounters))
	for _, count := range msgCounters {
		require.Equal(t, 5, count)
	}
	incomingMsgSync.Unlock()
}

func TestWebsocketNetworkTXMessageOfInterestForceTx(t *testing.T) {
	// Tests that A->B follows MOI
	partitiontest.PartitionTest(t)

	netA := makeTestWebsocketNode(t)
	netA.config.GossipFanout = 1
	netA.config.EnablePingHandler = false

	netA.Start()
	defer netStop(t, netA, "A")
	bConfig := defaultConfig
	bConfig.NetAddress = ""
	bConfig.ForceFetchTransactions = true
	netB := makeTestWebsocketNodeWithConfig(t, bConfig)
	netB.config.GossipFanout = 1
	netB.config.EnablePingHandler = false
	addrA, postListen := netA.Address()
	require.True(t, postListen)
	t.Log(addrA)
	netB.phonebook.ReplacePeerList([]string{addrA}, "default", PhoneBookEntryRelayRole)
	netB.Start()
	defer netStop(t, netB, "B")

	incomingMsgSync := deadlock.Mutex{}
	msgCounters := make(map[protocol.Tag]int)
	messageArriveWg := sync.WaitGroup{}
	msgHandler := func(msg IncomingMessage) (out OutgoingMessage) {
		t.Logf("A->B %s", msg.Tag)
		incomingMsgSync.Lock()
		defer incomingMsgSync.Unlock()
		msgCounters[msg.Tag] = msgCounters[msg.Tag] + 1
		messageArriveWg.Done()
		return
	}
	messageFilterArriveWg := sync.WaitGroup{}
	messageFilterArriveWg.Add(1)
	waitMessageArriveHandler := func(msg IncomingMessage) (out OutgoingMessage) {
		messageFilterArriveWg.Done()
		return
	}

	// register all the handlers.
	taggedHandlers := []TaggedMessageHandler{}
	for tag := range defaultSendMessageTags {
		taggedHandlers = append(taggedHandlers, TaggedMessageHandler{
			Tag:            tag,
			MessageHandler: HandlerFunc(msgHandler),
		})
	}
	netB.RegisterHandlers(taggedHandlers)
	netA.RegisterHandlers([]TaggedMessageHandler{
		{
			Tag:            protocol.AgreementVoteTag,
			MessageHandler: HandlerFunc(waitMessageArriveHandler),
		}})

	readyTimeout := time.NewTimer(2 * time.Second)
	waitReady(t, netA, readyTimeout.C)
	waitReady(t, netB, readyTimeout.C)

	netB.OnNetworkAdvance()
	waitForMOIRefreshQuiet(netB)
	// send another message which we can track, so that we'll know that the first message was delivered.
	netB.Broadcast(context.Background(), protocol.AgreementVoteTag, []byte{0, 1, 2, 3, 4}, true, nil)
	messageFilterArriveWg.Wait()

	messageArriveWg.Add(5 * 4) // we're expecting exactly 20 messages.
	// send 5 messages of few types.
	for i := 0; i < 5; i++ {
		netA.Broadcast(context.Background(), protocol.AgreementVoteTag, []byte{0, 1, 2, 3, 4}, true, nil)
		netA.Broadcast(context.Background(), protocol.TxnTag, []byte{0, 1, 2, 3, 4}, true, nil)
		netA.Broadcast(context.Background(), protocol.ProposalPayloadTag, []byte{0, 1, 2, 3, 4}, true, nil)
		netA.Broadcast(context.Background(), protocol.VoteBundleTag, []byte{0, 1, 2, 3, 4}, true, nil)
	}
	// wait until all the expected messages arrive.
	messageArriveWg.Wait()
	incomingMsgSync.Lock()
	require.Equal(t, 4, len(msgCounters))
	for _, count := range msgCounters {
		require.Equal(t, 5, count)
	}
	incomingMsgSync.Unlock()
}
func TestWebsocketNetworkTXMessageOfInterestNPN(t *testing.T) {
	// Tests that A->B follows MOI
	partitiontest.PartitionTest(t)

	netA := makeTestWebsocketNode(t)
	netA.config.GossipFanout = 1
	netA.config.EnablePingHandler = false
	netA.Start()
	defer netStop(t, netA, "A")

	bConfig := defaultConfig
	bConfig.NetAddress = ""
	netB := makeTestWebsocketNodeWithConfig(t, bConfig)
	netB.config.GossipFanout = 1
	netB.config.EnablePingHandler = false
	addrA, postListen := netA.Address()
	require.True(t, postListen)
	t.Log(addrA)
	netB.phonebook.ReplacePeerList([]string{addrA}, "default", PhoneBookEntryRelayRole)
	netB.Start()
	defer netStop(t, netB, "B")
	require.False(t, netB.relayMessages)
	require.Equal(t, uint32(wantTXGossipUnk), atomic.LoadUint32(&netB.wantTXGossip))

	incomingMsgSync := deadlock.Mutex{}
	msgCounters := make(map[protocol.Tag]int)
	messageArriveWg := sync.WaitGroup{}
	msgHandler := func(msg IncomingMessage) (out OutgoingMessage) {
		t.Logf("A->B %s", msg.Tag)
		incomingMsgSync.Lock()
		defer incomingMsgSync.Unlock()
		msgCounters[msg.Tag] = msgCounters[msg.Tag] + 1
		messageArriveWg.Done()
		return
	}
	messageFilterArriveWg := sync.WaitGroup{}
	messageFilterArriveWg.Add(1)
	waitMessageArriveHandler := func(msg IncomingMessage) (out OutgoingMessage) {
		messageFilterArriveWg.Done()
		return
	}

	// register all the handlers.
	taggedHandlers := []TaggedMessageHandler{}
	for tag := range defaultSendMessageTags {
		taggedHandlers = append(taggedHandlers, TaggedMessageHandler{
			Tag:            tag,
			MessageHandler: HandlerFunc(msgHandler),
		})
	}
	netB.RegisterHandlers(taggedHandlers)
	netA.RegisterHandlers([]TaggedMessageHandler{
		{
			Tag:            protocol.AgreementVoteTag,
			MessageHandler: HandlerFunc(waitMessageArriveHandler),
		}})

	readyTimeout := time.NewTimer(2 * time.Second)
	waitReady(t, netA, readyTimeout.C)
	waitReady(t, netB, readyTimeout.C)

	netB.OnNetworkAdvance()
	waitForMOIRefreshQuiet(netB)
	for i := 0; i < 10; i++ {
		if atomic.LoadUint32(&netB.wantTXGossip) == uint32(wantTXGossipNo) {
			break
		}
		time.Sleep(time.Millisecond)
	}
	require.Equal(t, uint32(wantTXGossipNo), atomic.LoadUint32(&netB.wantTXGossip))
	// send another message which we can track, so that we'll know that the first message was delivered.
	netB.Broadcast(context.Background(), protocol.AgreementVoteTag, []byte{0, 1, 2, 3, 4}, true, nil)
	messageFilterArriveWg.Wait()
	waitPeerInternalChanQuiet(t, netA)

	messageArriveWg.Add(5 * 3) // we're expecting exactly 15 messages.
	// send 5 messages of few types.
	for i := 0; i < 5; i++ {
		netA.Broadcast(context.Background(), protocol.AgreementVoteTag, []byte{0, 1, 2, 3, 4}, true, nil)
		netA.Broadcast(context.Background(), protocol.TxnTag, []byte{0, 1, 2, 3, 4}, true, nil) // THESE WILL BE DROPPED
		netA.Broadcast(context.Background(), protocol.ProposalPayloadTag, []byte{0, 1, 2, 3, 4}, true, nil)
		netA.Broadcast(context.Background(), protocol.VoteBundleTag, []byte{0, 1, 2, 3, 4}, true, nil)
	}
	// wait until all the expected messages arrive.
	messageArriveWg.Wait()
	incomingMsgSync.Lock()
	require.Equal(t, 3, len(msgCounters), msgCounters)
	for tag, count := range msgCounters {
		if tag == protocol.TxnTag {
			require.Equal(t, 0, count)
		} else {
			require.Equal(t, 5, count)
		}
	}
	incomingMsgSync.Unlock()
}

type participatingNodeInfo struct {
}

func (nnni *participatingNodeInfo) IsParticipating() bool {
	return true
}

func TestWebsocketNetworkTXMessageOfInterestPN(t *testing.T) {
	// Tests that A->B follows MOI
	partitiontest.PartitionTest(t)

	netA := makeTestWebsocketNode(t)
	netA.config.GossipFanout = 1
	netA.config.EnablePingHandler = false
	netA.Start()
	defer netStop(t, netA, "A")

	bConfig := defaultConfig
	bConfig.NetAddress = ""
	netB := makeTestWebsocketNodeWithConfig(t, bConfig)
	netB.nodeInfo = &participatingNodeInfo{}
	netB.config.GossipFanout = 1
	netB.config.EnablePingHandler = false
	addrA, postListen := netA.Address()
	require.True(t, postListen)
	t.Log(addrA)
	netB.phonebook.ReplacePeerList([]string{addrA}, "default", PhoneBookEntryRelayRole)
	netB.Start()
	defer netStop(t, netB, "B")
	require.False(t, netB.relayMessages)
	require.Equal(t, uint32(wantTXGossipUnk), atomic.LoadUint32(&netB.wantTXGossip))

	incomingMsgSync := deadlock.Mutex{}
	msgCounters := make(map[protocol.Tag]int)
	messageArriveWg := sync.WaitGroup{}
	msgHandler := func(msg IncomingMessage) (out OutgoingMessage) {
		t.Logf("A->B %s", msg.Tag)
		incomingMsgSync.Lock()
		defer incomingMsgSync.Unlock()
		msgCounters[msg.Tag] = msgCounters[msg.Tag] + 1
		messageArriveWg.Done()
		return
	}
	messageFilterArriveWg := sync.WaitGroup{}
	messageFilterArriveWg.Add(1)
	waitMessageArriveHandler := func(msg IncomingMessage) (out OutgoingMessage) {
		messageFilterArriveWg.Done()
		return
	}

	// register all the handlers.
	taggedHandlers := []TaggedMessageHandler{}
	for tag := range defaultSendMessageTags {
		taggedHandlers = append(taggedHandlers, TaggedMessageHandler{
			Tag:            tag,
			MessageHandler: HandlerFunc(msgHandler),
		})
	}
	netB.RegisterHandlers(taggedHandlers)
	netA.RegisterHandlers([]TaggedMessageHandler{
		{
			Tag:            protocol.AgreementVoteTag,
			MessageHandler: HandlerFunc(waitMessageArriveHandler),
		}})

	readyTimeout := time.NewTimer(2 * time.Second)
	waitReady(t, netA, readyTimeout.C)
	waitReady(t, netB, readyTimeout.C)

	netB.OnNetworkAdvance()
	waitForMOIRefreshQuiet(netB)
	for i := 0; i < 10; i++ {
		if atomic.LoadUint32(&netB.wantTXGossip) == uint32(wantTXGossipYes) {
			break
		}
		time.Sleep(time.Millisecond)
	}
	require.Equal(t, uint32(wantTXGossipYes), atomic.LoadUint32(&netB.wantTXGossip))
	// send another message which we can track, so that we'll know that the first message was delivered.
	netB.Broadcast(context.Background(), protocol.AgreementVoteTag, []byte{0, 1, 2, 3, 4}, true, nil)
	messageFilterArriveWg.Wait()

	messageArriveWg.Add(5 * 4) // we're expecting exactly 20 messages.
	// send 5 messages of few types.
	for i := 0; i < 5; i++ {
		netA.Broadcast(context.Background(), protocol.AgreementVoteTag, []byte{0, 1, 2, 3, 4}, true, nil)
		netA.Broadcast(context.Background(), protocol.TxnTag, []byte{0, 1, 2, 3, 4}, true, nil)
		netA.Broadcast(context.Background(), protocol.ProposalPayloadTag, []byte{0, 1, 2, 3, 4}, true, nil)
		netA.Broadcast(context.Background(), protocol.VoteBundleTag, []byte{0, 1, 2, 3, 4}, true, nil)
	}
	// wait until all the expected messages arrive.
	messageArriveWg.Wait()
	incomingMsgSync.Lock()
	require.Equal(t, 4, len(msgCounters))
	for tag, count := range msgCounters {
		if tag == protocol.TxnTag {
			require.Equal(t, 5, count)
		} else {
			require.Equal(t, 5, count)
		}
	}
	incomingMsgSync.Unlock()
}

// Set up two nodes, have one of them disconnect from the other, and monitor disconnection error on the side that did not issue the disconnection.
// Plan:
// Network A will be sending messages to network B.
// Network B will respond with another message for the first 4 messages. When it receive the 5th message, it would close the connection.
func TestWebsocketDisconnection(t *testing.T) {
	partitiontest.PartitionTest(t)

	// We want to get an event with disconnectRequestReceived from netA
	testWebsocketDisconnection(t, func(wn *WebsocketNetwork, _ *OutgoingMessage) {
		wn.DisconnectPeers()
	}, nil)

	// We want to get an event with the default reason from netB
	defaultReason := disconnectBadData
	testWebsocketDisconnection(t, func(_ *WebsocketNetwork, out *OutgoingMessage) {
		out.Action = Disconnect
	}, &defaultReason)

	// We want to get an event with the provided reason from netB
	customReason := disconnectReason("MyCustomDisconnectReason")
	testWebsocketDisconnection(t, func(_ *WebsocketNetwork, out *OutgoingMessage) {
		out.Action = Disconnect
		out.reason = customReason
	}, &customReason)
}

func testWebsocketDisconnection(t *testing.T, disconnectFunc func(wn *WebsocketNetwork, out *OutgoingMessage), expectedNetBReason *disconnectReason) {
	netA := makeTestWebsocketNode(t)
	netA.config.GossipFanout = 1
	netA.config.EnablePingHandler = false
	dlNetA := eventsDetailsLogger{Logger: logging.TestingLog(t), eventReceived: make(chan interface{}, 1), eventIdentifier: telemetryspec.DisconnectPeerEvent}
	netA.log = dlNetA

	netA.Start()
	defer netStop(t, netA, "A")
	netB := makeTestWebsocketNode(t)
	netB.config.GossipFanout = 1
	netB.config.EnablePingHandler = false
	dlNetB := eventsDetailsLogger{Logger: logging.TestingLog(t), eventReceived: make(chan interface{}, 1), eventIdentifier: telemetryspec.DisconnectPeerEvent}
	netB.log = dlNetB

	addrA, postListen := netA.Address()
	require.True(t, postListen)
	t.Log(addrA)
	netB.phonebook.ReplacePeerList([]string{addrA}, "default", PhoneBookEntryRelayRole)
	netB.Start()
	defer netStop(t, netB, "B")

	msgHandlerA := func(msg IncomingMessage) (out OutgoingMessage) {
		// if we received a message, send a message back.
		if msg.Data[0]%10 == 2 {
			netA.Broadcast(context.Background(), protocol.ProposalPayloadTag, []byte{msg.Data[0] + 8}, true, nil)
		}
		return
	}

	var msgCounterNetB uint32
	msgHandlerB := func(msg IncomingMessage) (out OutgoingMessage) {
		if atomic.AddUint32(&msgCounterNetB, 1) == 5 {
			// disconnect
			disconnectFunc(netB, &out)
		} else {
			// if we received a message, send a message back.
			netB.Broadcast(context.Background(), protocol.ProposalPayloadTag, []byte{msg.Data[0] + 1}, true, nil)
			netB.Broadcast(context.Background(), protocol.ProposalPayloadTag, []byte{msg.Data[0] + 2}, true, nil)
		}
		return
	}

	// register all the handlers.
	taggedHandlersA := []TaggedMessageHandler{
		{
			Tag:            protocol.ProposalPayloadTag,
			MessageHandler: HandlerFunc(msgHandlerA),
		},
	}
	netA.ClearHandlers()
	netA.RegisterHandlers(taggedHandlersA)

	taggedHandlersB := []TaggedMessageHandler{
		{
			Tag:            protocol.ProposalPayloadTag,
			MessageHandler: HandlerFunc(msgHandlerB),
		},
	}
	netB.ClearHandlers()
	netB.RegisterHandlers(taggedHandlersB)

	readyTimeout := time.NewTimer(2 * time.Second)
	waitReady(t, netA, readyTimeout.C)
	waitReady(t, netB, readyTimeout.C)
	netA.Broadcast(context.Background(), protocol.ProposalPayloadTag, []byte{0}, true, nil)
	// wait until the peers disconnect.
	for {
		peers := netA.GetPeers(PeersConnectedIn)
		if len(peers) == 0 {
			break
		}
		time.Sleep(100 * time.Millisecond)
	}

	select {
	case eventDetails := <-dlNetA.eventReceived:
		switch disconnectPeerEventDetails := eventDetails.(type) {
		case telemetryspec.DisconnectPeerEventDetails:
			require.Equal(t, string(disconnectRequestReceived), disconnectPeerEventDetails.Reason)
		default:
			require.FailNow(t, "Unexpected event was send : %v", eventDetails)
		}

	default:
		require.FailNow(t, "The NetA DisconnectPeerEvent was missing")
	}

	if expectedNetBReason != nil {
		select {
		case eventDetails := <-dlNetB.eventReceived:
			switch disconnectPeerEventDetails := eventDetails.(type) {
			case telemetryspec.DisconnectPeerEventDetails:
				require.Equal(t, string(*expectedNetBReason), disconnectPeerEventDetails.Reason)
			default:
				require.FailNow(t, "Unexpected event was send : %v", eventDetails)
			}

		default:
			require.FailNow(t, "The NetB DisconnectPeerEvent was missing")
		}
	}
}

// TestASCIIFiltering tests the behaviour of filterASCII by feeding it with few known inputs and verifying the expected outputs.
func TestASCIIFiltering(t *testing.T) {
	partitiontest.PartitionTest(t)

	testUnicodePrintableStrings := []struct {
		testString     string
		expectedString string
	}{
		{"abc", "abc"},
		{"", ""},
		{"אבג", unprintableCharacterGlyph + unprintableCharacterGlyph + unprintableCharacterGlyph},
		{"\u001b[31mABC\u001b[0m", unprintableCharacterGlyph + "[31mABC" + unprintableCharacterGlyph + "[0m"},
		{"ab\nc", "ab" + unprintableCharacterGlyph + "c"},
	}
	for _, testElement := range testUnicodePrintableStrings {
		outString := filterASCII(testElement.testString)
		require.Equalf(t, testElement.expectedString, outString, "test string:%s", testElement.testString)
	}
}

type callbackLogger struct {
	logging.Logger
	InfoCallback  func(...interface{})
	InfofCallback func(string, ...interface{})
	WarnCallback  func(...interface{})
	WarnfCallback func(string, ...interface{})
}

func (cl callbackLogger) Info(args ...interface{}) {
	cl.InfoCallback(args...)
}
func (cl callbackLogger) Infof(s string, args ...interface{}) {
	cl.InfofCallback(s, args...)
}

func (cl callbackLogger) Warn(args ...interface{}) {
	cl.WarnCallback(args...)
}
func (cl callbackLogger) Warnf(s string, args ...interface{}) {
	cl.WarnfCallback(s, args...)
}

// TestMaliciousCheckServerResponseVariables test the checkServerResponseVariables to ensure it doesn't print the a malicious input without being filtered to the log file.
func TestMaliciousCheckServerResponseVariables(t *testing.T) {
	partitiontest.PartitionTest(t)

	wn := makeTestWebsocketNode(t)
	wn.GenesisID = "genesis-id1"
	wn.RandomID = "random-id1"
	wn.log = callbackLogger{
		Logger: wn.log,
		InfoCallback: func(args ...interface{}) {
			s := fmt.Sprint(args...)
			require.NotContains(t, s, "א")
		},
		InfofCallback: func(s string, args ...interface{}) {
			s = fmt.Sprintf(s, args...)
			require.NotContains(t, s, "א")
		},
		WarnCallback: func(args ...interface{}) {
			s := fmt.Sprint(args...)
			require.NotContains(t, s, "א")
		},
		WarnfCallback: func(s string, args ...interface{}) {
			s = fmt.Sprintf(s, args...)
			require.NotContains(t, s, "א")
		},
	}

	header1 := http.Header{}
	header1.Set(ProtocolVersionHeader, ProtocolVersion+"א")
	header1.Set(NodeRandomHeader, wn.RandomID+"tag")
	header1.Set(GenesisHeader, wn.GenesisID)
	responseVariableOk, matchingVersion := wn.checkServerResponseVariables(header1, "addressX")
	require.Equal(t, false, responseVariableOk)
	require.Equal(t, "", matchingVersion)

	header2 := http.Header{}
	header2.Set(ProtocolVersionHeader, ProtocolVersion)
	header2.Set("א", "א")
	header2.Set(GenesisHeader, wn.GenesisID)
	responseVariableOk, matchingVersion = wn.checkServerResponseVariables(header2, "addressX")
	require.Equal(t, false, responseVariableOk)
	require.Equal(t, "", matchingVersion)

	header3 := http.Header{}
	header3.Set(ProtocolVersionHeader, ProtocolVersion)
	header3.Set(NodeRandomHeader, wn.RandomID+"tag")
	header3.Set(GenesisHeader, wn.GenesisID+"א")
	responseVariableOk, matchingVersion = wn.checkServerResponseVariables(header3, "addressX")
	require.Equal(t, false, responseVariableOk)
	require.Equal(t, "", matchingVersion)
}

func BenchmarkVariableTransactionMessageBlockSizes(t *testing.B) {
	netA := makeTestWebsocketNode(t)
	netA.log.SetLevel(logging.Warn)
	netA.config.GossipFanout = 1
	netA.config.EnablePingHandler = false
	netA.Start()
	defer func() { netA.Stop() }()

	netB := makeTestWebsocketNode(t)
	netB.log.SetLevel(logging.Warn)
	netB.config.GossipFanout = 1
	netB.config.EnablePingHandler = false
	addrA, postListen := netA.Address()
	require.True(t, postListen)
	t.Log(addrA)
	netB.phonebook.ReplacePeerList([]string{addrA}, "default", PhoneBookEntryRelayRole)
	netB.Start()
	defer func() { netB.Stop() }()

	const txnSize = 250
	var msgProcessed chan struct{}

	msgHandlerA := func(msg IncomingMessage) (out OutgoingMessage) {
		// spend some time, linear to the size of the message -
		txnCount := len(msg.Data) / txnSize
		time.Sleep(time.Nanosecond * time.Duration(10000*txnCount))
		msgProcessed <- struct{}{}
		return
	}
	// register all the handlers.
	taggedHandlersA := []TaggedMessageHandler{
		{
			Tag:            protocol.TxnTag,
			MessageHandler: HandlerFunc(msgHandlerA),
		},
	}
	netA.ClearHandlers()
	netA.RegisterHandlers(taggedHandlersA)

	netB.ClearHandlers()

	readyTimeout := time.NewTimer(2 * time.Second)
	waitReady(t, netA, readyTimeout.C)
	waitReady(t, netB, readyTimeout.C)

	highestRate := float64(1)
	sinceHighestRate := 0
	rate := float64(0)
	for txnCount := 1; txnCount < 1024; {
		t.Run(fmt.Sprintf("%d-TxnPerMessage", txnCount), func(t *testing.B) {
			msgProcessed = make(chan struct{}, t.N/txnCount)
			dataBuffer := make([]byte, txnSize*txnCount)
			crypto.RandBytes(dataBuffer[:])
			t.ResetTimer()
			startTime := time.Now()
			for i := 0; i < t.N/txnCount; i++ {
				netB.Broadcast(context.Background(), protocol.TxnTag, dataBuffer, true, nil)
				<-msgProcessed
			}
			deltaTime := time.Now().Sub(startTime)
			rate = float64(t.N) * float64(time.Second) / float64(deltaTime)
			t.ReportMetric(rate, "txn/sec")
		})
		if rate > highestRate {
			highestRate = rate
			sinceHighestRate = 0
			txnCount += txnCount/10 + 1
			continue
		}
		sinceHighestRate++
		if sinceHighestRate > 4 {
			break
		}
		txnCount += txnCount/4 + 1
	}
}

type urlCase struct {
	text string
	out  url.URL
}

func TestParseHostOrURL(t *testing.T) {
	partitiontest.PartitionTest(t)
	urlTestCases := []urlCase{
		{"localhost:123", url.URL{Scheme: "http", Host: "localhost:123"}},
		{"http://localhost:123", url.URL{Scheme: "http", Host: "localhost:123"}},
		{"ws://localhost:9999", url.URL{Scheme: "ws", Host: "localhost:9999"}},
		{"wss://localhost:443", url.URL{Scheme: "wss", Host: "localhost:443"}},
		{"https://localhost:123", url.URL{Scheme: "https", Host: "localhost:123"}},
		{"https://somewhere.tld", url.URL{Scheme: "https", Host: "somewhere.tld"}},
		{"http://127.0.0.1:123", url.URL{Scheme: "http", Host: "127.0.0.1:123"}},
		{"//somewhere.tld", url.URL{Scheme: "", Host: "somewhere.tld"}},
		{"//somewhere.tld:4601", url.URL{Scheme: "", Host: "somewhere.tld:4601"}},
		{"http://[::]:123", url.URL{Scheme: "http", Host: "[::]:123"}},
		{"1.2.3.4:123", url.URL{Scheme: "http", Host: "1.2.3.4:123"}},
		{"[::]:123", url.URL{Scheme: "http", Host: "[::]:123"}},
		{"r2-devnet.devnet.algodev.network:4560", url.URL{Scheme: "http", Host: "r2-devnet.devnet.algodev.network:4560"}},
		{"::11.22.33.44:123", url.URL{Scheme: "http", Host: "::11.22.33.44:123"}},
	}
	badUrls := []string{
		"justahost",
		"localhost:WAT",
		"http://localhost:WAT",
		"https://localhost:WAT",
		"ws://localhost:WAT",
		"wss://localhost:WAT",
		"//localhost:WAT",
		"://badaddress", // See rpcs/blockService_test.go TestRedirectFallbackEndpoints
		"://localhost:1234",
		":xxx",
		":xxx:1234",
		"::11.22.33.44",
		":a:1",
		":a:",
		":1",
		":a",
		":",
		"",
	}
	for _, tc := range urlTestCases {
		t.Run(tc.text, func(t *testing.T) {
			v, err := ParseHostOrURL(tc.text)
			require.NoError(t, err)
			if tc.out != *v {
				t.Errorf("url wanted %#v, got %#v", tc.out, v)
				return
			}
		})
	}
	for _, addr := range badUrls {
		t.Run(addr, func(t *testing.T) {
			_, err := ParseHostOrURL(addr)
			require.Error(t, err, "url should fail", addr)
		})
	}
}

func TestPreparePeerData(t *testing.T) {
	partitiontest.PartitionTest(t)

	// no compression
	req := broadcastRequest{
		tags: []protocol.Tag{protocol.AgreementVoteTag, protocol.ProposalPayloadTag},
		data: [][]byte{[]byte("test"), []byte("data")},
	}

	peers := []*wsPeer{}
	wn := WebsocketNetwork{}
	data, comp, digests, seenPrioPPTag := wn.preparePeerData(req, false, peers)
	require.NotEmpty(t, data)
	require.Empty(t, comp)
	require.NotEmpty(t, digests)
	require.Equal(t, len(req.data), len(digests))
	require.Equal(t, len(data), len(digests))
	require.False(t, seenPrioPPTag)

	for i := range data {
		require.Equal(t, append([]byte(req.tags[i]), req.data[i]...), data[i])
	}

	// compression
	peer1 := wsPeer{
		features: 0,
	}
	peer2 := wsPeer{
		features: pfCompressedProposal,
	}
	peers = []*wsPeer{&peer1, &peer2}
	data, comp, digests, seenPrioPPTag = wn.preparePeerData(req, true, peers)
	require.NotEmpty(t, data)
	require.NotEmpty(t, comp)
	require.NotEmpty(t, digests)
	require.Equal(t, len(req.data), len(digests))
	require.Equal(t, len(data), len(digests))
	require.Equal(t, len(comp), len(digests))
	require.True(t, seenPrioPPTag)

	for i := range data {
		require.Equal(t, append([]byte(req.tags[i]), req.data[i]...), data[i])
	}

	for i := range comp {
		if req.tags[i] != protocol.ProposalPayloadTag {
			require.Equal(t, append([]byte(req.tags[i]), req.data[i]...), comp[i])
			require.Equal(t, data[i], comp[i])
		} else {
			require.NotEqual(t, data[i], comp[i])
			require.Equal(t, append([]byte(req.tags[i]), zstdCompressionMagic[:]...), comp[i][:len(req.tags[i])+len(zstdCompressionMagic)])
		}
	}
}

func TestWebsocketNetworkTelemetryTCP(t *testing.T) {
	partitiontest.PartitionTest(t)

	if strings.ToUpper(os.Getenv("CIRCLECI")) == "TRUE" {
		t.Skip("Flaky on CIRCLECI")
	}

	// start two networks and send 2 messages from A to B
	closed := false
	netA, netB, counter, closeFunc := setupWebsocketNetworkAB(t, 2)
	defer func() {
		if !closed {
			closeFunc()
		}
	}()
	counterDone := counter.done
	netA.Broadcast(context.Background(), protocol.TxnTag, []byte("foo"), false, nil)
	netA.Broadcast(context.Background(), protocol.TxnTag, []byte("bar"), false, nil)

	select {
	case <-counterDone:
	case <-time.After(2 * time.Second):
		t.Errorf("timeout, count=%d, wanted 2", counter.count)
	}

	// get RTT from both ends and assert nonzero
	var peersA, peersB []*wsPeer
	peersA, _ = netA.peerSnapshot(peersA)
	detailsA := netA.getPeerConnectionTelemetryDetails(time.Now(), peersA)
	peersB, _ = netB.peerSnapshot(peersB)
	detailsB := netB.getPeerConnectionTelemetryDetails(time.Now(), peersB)
	require.Len(t, detailsA.IncomingPeers, 1)
	assert.NotZero(t, detailsA.IncomingPeers[0].TCP.RTT)
	require.Len(t, detailsB.OutgoingPeers, 1)
	assert.NotZero(t, detailsB.OutgoingPeers[0].TCP.RTT)

	pcdA, err := json.Marshal(detailsA)
	assert.NoError(t, err)
	pcdB, err := json.Marshal(detailsB)
	assert.NoError(t, err)
	t.Log("detailsA", string(pcdA))
	t.Log("detailsB", string(pcdB))

	// close connections
	closeFunc()
	closed = true
	// open more FDs by starting 2 more networks
	_, _, _, closeFunc2 := setupWebsocketNetworkAB(t, 2)
	defer closeFunc2()
	//  use stale peers snapshot from closed networks to get telemetry
	// *net.OpError "use of closed network connection" err results in 0 rtt values
	detailsA = netA.getPeerConnectionTelemetryDetails(time.Now(), peersA)
	detailsB = netB.getPeerConnectionTelemetryDetails(time.Now(), peersB)
	require.Len(t, detailsA.IncomingPeers, 1)
	assert.Zero(t, detailsA.IncomingPeers[0].TCP.RTT)
	require.Len(t, detailsB.OutgoingPeers, 1)
	assert.Zero(t, detailsB.OutgoingPeers[0].TCP.RTT)

	pcdA, err = json.Marshal(detailsA)
	assert.NoError(t, err)
	pcdB, err = json.Marshal(detailsB)
	assert.NoError(t, err)
	t.Log("closed detailsA", string(pcdA))
	t.Log("closed detailsB", string(pcdB))
}

type mockServer struct {
	*httptest.Server
	URL string
	t   *testing.T

	waitForClientClose bool
}

type mockHandler struct {
	*testing.T
	s *mockServer
}

var mockUpgrader = websocket.Upgrader{
	ReadBufferSize:    1024,
	WriteBufferSize:   1024,
	EnableCompression: true,
	Error: func(w http.ResponseWriter, r *http.Request, status int, reason error) {
		http.Error(w, reason.Error(), status)
	},
}

func buildWsResponseHeader() http.Header {
	h := http.Header{}
	h.Add(ProtocolVersionHeader, ProtocolVersion)
	h.Add(GenesisHeader, genesisID)
	h.Add(NodeRandomHeader, "randomHeader")
	return h
}

func (t mockHandler) ServeHTTP(w http.ResponseWriter, r *http.Request) {
	// Set the required headers to successfully establish a connection
	ws, err := mockUpgrader.Upgrade(w, r, buildWsResponseHeader())
	if err != nil {
		t.Logf("Upgrade: %v", err)
		return
	}
	defer ws.Close()
	// Send a message of interest immediately after the connection is established
	wr, err := ws.NextWriter(websocket.BinaryMessage)
	if err != nil {
		t.Logf("NextWriter: %v", err)
		return
	}

	bytes := MarshallMessageOfInterest([]protocol.Tag{protocol.AgreementVoteTag})
	msgBytes := append([]byte(protocol.MsgOfInterestTag), bytes...)
	_, err = wr.Write(msgBytes)
	if err != nil {
		t.Logf("Error writing MessageOfInterest: %v", err)
		return
	}
	wr.Close()

	for true {
		// echo a message back to the client
		_, _, err := ws.NextReader()
		if err != nil {
			if _, ok := err.(*websocket.CloseError); ok && t.s.waitForClientClose {
				t.Log("got client close")
				return
			}
			return
		}
	}
}

func makeWsProto(s string) string {
	return "ws" + strings.TrimPrefix(s, "http")
}

func newServer(t *testing.T) *mockServer {
	var s mockServer
	s.Server = httptest.NewServer(mockHandler{t, &s})
	s.Server.URL += ""
	s.URL = makeWsProto(s.Server.URL)
	return &s
}

func TestMaxHeaderSize(t *testing.T) {
	partitiontest.PartitionTest(t)

	netA := makeTestWebsocketNode(t, testWebsocketLogNameOption{"netA"})
	netA.config.GossipFanout = 1

	netB := makeTestWebsocketNode(t, testWebsocketLogNameOption{"netB"})
	netB.config.GossipFanout = 1

	netA.Start()
	defer netA.Stop()
	netB.Start()
	defer netB.Stop()

	addrB, ok := netB.Address()
	require.True(t, ok)
	gossipB, err := netB.addrToGossipAddr(addrB)
	require.NoError(t, err)

	// First make sure that the regular connection with default max header size works
	netA.wsMaxHeaderBytes = wsMaxHeaderBytes
	netA.wg.Add(1)
	netA.tryConnect(addrB, gossipB)
	time.Sleep(250 * time.Millisecond)
	assert.Equal(t, 1, len(netA.peers))

	netA.removePeer(netA.peers[0], disconnectReasonNone)
	assert.Zero(t, len(netA.peers))

	// Now try to connect with a max header size that is too small
	logBuffer := bytes.NewBuffer(nil)
	netA.log.SetOutput(logBuffer)

	netA.wsMaxHeaderBytes = 128
	netA.wg.Add(1)
	netA.tryConnect(addrB, gossipB)
	lg := logBuffer.String()
	logBuffer.Reset()
	time.Sleep(250 * time.Millisecond)
	assert.Contains(t, lg, fmt.Sprintf("ws connect(%s) fail:", gossipB))
	assert.Zero(t, len(netA.peers))

	// Test that setting 0 disables the max header size check
	netA.wsMaxHeaderBytes = 0
	netA.wg.Add(1)
	netA.tryConnect(addrB, gossipB)
	time.Sleep(250 * time.Millisecond)
	assert.Equal(t, 1, len(netA.peers))
}

func TestTryConnectEarlyWrite(t *testing.T) {
	partitiontest.PartitionTest(t)

	netA := makeTestWebsocketNode(t, testWebsocketLogNameOption{"netA"})
	netA.config.GossipFanout = 1

	s := newServer(t)
	s.waitForClientClose = true
	defer s.Close()

	netA.Start()
	defer netA.Stop()

	dialer := websocket.Dialer{}
	mconn, resp, _ := dialer.Dial(s.URL, nil)
	expectedHeader := buildWsResponseHeader()
	for k, v := range expectedHeader {
		assert.Equal(t, v[0], resp.Header.Get(k))
	}

	// Fixed overhead of the full status line "HTTP/1.1 101 Switching Protocols" (32) + 4 bytes for two instance of CRLF
	// one after the status line and one to separate headers from the body
	minValidHeaderSize := 36
	for k, v := range resp.Header {
		minValidHeaderSize += len(k) + len(v[0]) + 4 // + 4 is for the ": " and CRLF
	}
	mconn.Close()

	// Setting the max header size to 1 byte less than the minimum header size should fail
	netA.wsMaxHeaderBytes = int64(minValidHeaderSize) - 1
	netA.wg.Add(1)
	netA.tryConnect(s.URL, s.URL)
	time.Sleep(250 * time.Millisecond)
	assert.Len(t, netA.peers, 0)

	// Now set the max header size to the minimum header size and it should succeed
	netA.wsMaxHeaderBytes = int64(minValidHeaderSize)
	netA.wg.Add(1)
	netA.tryConnect(s.URL, s.URL)
	p := netA.peers[0]
	var messageCount uint64
	for x := 0; x < 1000; x++ {
		messageCount = atomic.LoadUint64(&p.miMessageCount)
		if messageCount == 1 {
			break
		}
		time.Sleep(2 * time.Millisecond)
	}

	// Confirm that we successfuly received a message of interest
	assert.Len(t, netA.peers, 1)
	fmt.Printf("MI Message Count: %v\n", netA.peers[0].miMessageCount)
	assert.Equal(t, uint64(1), netA.peers[0].miMessageCount)
}

<<<<<<< HEAD
// Test functionality that allows a node to discard a block response that it did not request or that arrived too late.
// Both cases are tested here by having A send unexpected, late responses to nodes B and C respectively.
func TestDiscardUnrequestedBlockResponse(t *testing.T) {
	partitiontest.PartitionTest(t)

	netA := makeTestWebsocketNode(t, testWebsocketLogNameOption{"netA"})
	netA.config.GossipFanout = 1

	netB := makeTestWebsocketNode(t, testWebsocketLogNameOption{"netB"})
	netB.config.GossipFanout = 1

	netC := makeTestWebsocketNode(t, testWebsocketLogNameOption{"netC"})
	netC.config.GossipFanout = 1

	netA.Start()
	defer netA.Stop()
	netB.Start()
	defer netB.Stop()

	addrB, ok := netB.Address()
	require.True(t, ok)
	gossipB, err := netB.addrToGossipAddr(addrB)
	require.NoError(t, err)

	netA.wg.Add(1)
	netA.tryConnect(addrB, gossipB)
	time.Sleep(250 * time.Millisecond)
	require.Equal(t, 1, len(netA.peers))

	// Create a buffer to monitor log output from netB
	logBuffer := bytes.NewBuffer(nil)
	netB.log.SetOutput(logBuffer)

	// send an unrequested block response
	msg := make([]sendMessage, 1, 1)
	msg[0] = sendMessage{
		data:         append([]byte(protocol.TopicMsgRespTag), []byte("foo")...),
		enqueued:     time.Now(),
		peerEnqueued: time.Now(),
		ctx:          context.Background(),
	}
	netA.peers[0].sendBufferBulk <- sendMessages{msgs: msg}
	require.Eventually(t,
		func() bool {
			return networkConnectionsDroppedTotal.GetUint64ValueForLabels(map[string]string{"reason": "protocol"}) == 1
		},
		1*time.Second,
		50*time.Millisecond,
	)

	// Stop and confirm that we hit the case of disconnecting a peer for sending an unrequested block response
	netB.Stop()
	lg := logBuffer.String()
	require.Contains(t, lg, "sent TS response without a request")

	netC.Start()
	defer netC.Stop()

	addrC, ok := netC.Address()
	require.True(t, ok)
	gossipC, err := netC.addrToGossipAddr(addrC)
	require.NoError(t, err)
	_ = gossipC

	netA.wg.Add(1)
	netA.tryConnect(addrC, gossipC)
	time.Sleep(250 * time.Millisecond)
	require.Equal(t, 1, len(netA.peers))

	ctx, cancel := context.WithCancel(context.Background())
	topics := Topics{
		MakeTopic("requestDataType",
			[]byte("fake block and cert value")),
		MakeTopic(
			"blockData",
			[]byte("fake round value")),
	}
	// Send a request for a block and cancel it after the handler has been registered
	go func() {
		netC.peers[0].Request(ctx, protocol.UniEnsBlockReqTag, topics)
	}()
	require.Eventually(
		t,
		func() bool { return netC.peers[0].hasOutstandingRequests() },
		1*time.Second,
		50*time.Millisecond,
	)
	cancel()

	// confirm that the request was cancelled but that we have registered that we have sent a request
	require.Eventually(
		t,
		func() bool { return !netC.peers[0].hasOutstandingRequests() },
		500*time.Millisecond,
		20*time.Millisecond,
	)
	require.Equal(t, atomic.LoadInt64(&netC.peers[0].outstandingTopicRequests), int64(1))

	// Create a buffer to monitor log output from netC
	logBuffer = bytes.NewBuffer(nil)
	netC.log.SetOutput(logBuffer)

	// send a late TS response from A -> C
	netA.peers[0].sendBufferBulk <- sendMessages{msgs: msg}
	require.Eventually(
		t,
		func() bool { return atomic.LoadInt64(&netC.peers[0].outstandingTopicRequests) == int64(0) },
		500*time.Millisecond,
		20*time.Millisecond,
	)

	// Stop and confirm that we hit the case of disconnecting a peer for sending a stale block response
	netC.Stop()
	lg = logBuffer.String()
	require.Contains(t, lg, "wsPeer readLoop: received a TS response for a stale request ")
=======
func customNetworkIDGen(networkID protocol.NetworkID) *rapid.Generator {
	return rapid.Custom(func(t *rapid.T) protocol.NetworkID {
		// Unused/satisfying rapid requirement
		rapid.String().Draw(t, "networkIDGen")
		return networkID
	})
}

// The hardcoded network IDs just make testing this function more difficult with no confidence gain (the custom logic
// is already exercised well in the dnsbootstrap parsing tests).
func nonHardcodedNetworkIDGen() *rapid.Generator {
	return rapid.OneOf(customNetworkIDGen(config.Testnet), customNetworkIDGen(config.Mainnet),
		customNetworkIDGen(config.Devtestnet))
}

/*
Basic exercise of the refreshRelayArchivePhonebookAddresses function, uses base / expected cases, relying  on neighboring
unit tests to cover the merge and phonebook update logic.
*/
func TestRefreshRelayArchivePhonebookAddresses(t *testing.T) {
	partitiontest.PartitionTest(t)
	var netA *WebsocketNetwork
	var refreshRelayDNSBootstrapID = "<network>.algorand.network?backup=<network>.algorand.net&dedup=<name>.algorand-<network>.(network|net)"

	rapid.Check(t, func(t1 *rapid.T) {
		refreshTestConf := defaultConfig
		refreshTestConf.DNSBootstrapID = refreshRelayDNSBootstrapID
		netA = makeTestWebsocketNodeWithConfig(t, refreshTestConf)
		netA.NetworkID = nonHardcodedNetworkIDGen().Draw(t1, "network").(protocol.NetworkID)

		primarySRVBootstrap := strings.Replace("<network>.algorand.network", "<network>", string(netA.NetworkID), -1)
		backupSRVBootstrap := strings.Replace("<network>.algorand.net", "<network>", string(netA.NetworkID), -1)
		var primaryRelayResolvedRecords []string
		var secondaryRelayResolvedRecords []string
		var primaryArchiveResolvedRecords []string
		var secondaryArchiveResolvedRecords []string

		for _, record := range []string{"r1.algorand-<network>.network",
			"r2.algorand-<network>.network", "r3.algorand-<network>.network"} {
			var recordSub = strings.Replace(record, "<network>", string(netA.NetworkID), -1)
			primaryRelayResolvedRecords = append(primaryRelayResolvedRecords, recordSub)
			secondaryRelayResolvedRecords = append(secondaryRelayResolvedRecords, strings.Replace(recordSub, "network", "net", -1))
		}

		for _, record := range []string{"r1archive.algorand-<network>.network",
			"r2archive.algorand-<network>.network", "r3archive.algorand-<network>.network"} {
			var recordSub = strings.Replace(record, "<network>", string(netA.NetworkID), -1)
			primaryArchiveResolvedRecords = append(primaryArchiveResolvedRecords, recordSub)
			secondaryArchiveResolvedRecords = append(secondaryArchiveResolvedRecords, strings.Replace(recordSub, "network", "net", -1))
		}

		// Mock the SRV record lookup
		netA.resolveSRVRecords = func(service string, protocol string, name string, fallbackDNSResolverAddress string,
			secure bool) (addrs []string, err error) {
			if service == "algobootstrap" && protocol == "tcp" && name == primarySRVBootstrap {
				return primaryRelayResolvedRecords, nil
			} else if service == "algobootstrap" && protocol == "tcp" && name == backupSRVBootstrap {
				return secondaryRelayResolvedRecords, nil
			}

			if service == "archive" && protocol == "tcp" && name == primarySRVBootstrap {
				return primaryArchiveResolvedRecords, nil
			} else if service == "archive" && protocol == "tcp" && name == backupSRVBootstrap {
				return secondaryArchiveResolvedRecords, nil
			}

			return
		}

		relayPeers := netA.GetPeers(PeersPhonebookRelays)
		assert.Equal(t, 0, len(relayPeers))

		archivePeers := netA.GetPeers(PeersPhonebookArchivers)
		assert.Equal(t, 0, len(archivePeers))

		netA.refreshRelayArchivePhonebookAddresses()

		relayPeers = netA.GetPeers(PeersPhonebookRelays)

		assert.Equal(t, 3, len(relayPeers))
		relayAddrs := make([]string, 0, len(relayPeers))
		for _, peer := range relayPeers {
			relayAddrs = append(relayAddrs, peer.(HTTPPeer).GetAddress())
		}

		assert.ElementsMatch(t, primaryRelayResolvedRecords, relayAddrs)

		archivePeers = netA.GetPeers(PeersPhonebookArchivers)

		// For the time being, we do not dedup resolved archive nodes
		assert.Equal(t, 6, len(archivePeers))

		archiveAddrs := make([]string, 0, len(archivePeers))
		for _, peer := range archivePeers {
			archiveAddrs = append(archiveAddrs, peer.(HTTPPeer).GetAddress())
		}

		assert.ElementsMatch(t, append(primaryArchiveResolvedRecords, secondaryArchiveResolvedRecords...), archiveAddrs)

	})
}

/*
Exercises the updatePhonebookAddresses function, notably with different variations of valid relay and
archival addresses.
*/
func TestUpdatePhonebookAddresses(t *testing.T) {
	partitiontest.PartitionTest(t)
	var netA *WebsocketNetwork

	rapid.Check(t, func(t1 *rapid.T) {
		netA = makeTestWebsocketNode(t)
		relayPeers := netA.GetPeers(PeersPhonebookRelays)
		assert.Equal(t, 0, len(relayPeers))

		archivePeers := netA.GetPeers(PeersPhonebookArchivers)
		assert.Equal(t, 0, len(archivePeers))

		domainGen := rapidgen.Domain()

		// Generate between 0 and N examples - if no dups, should end up in phonebook
		relayDomainsGen := rapid.SliceOfN(domainGen, 0, 200)

		relayDomains := relayDomainsGen.Draw(t1, "relayDomains").([]string)

		// Dont overlap with relays, duplicates between them not stored in phonebook as of this writing
		archiveDomainsGen := rapid.SliceOfN(rapidgen.DomainOf(253, 63, "", relayDomains), 0, 200)
		archiveDomains := archiveDomainsGen.Draw(t1, "archiveDomains").([]string)
		netA.updatePhonebookAddresses(relayDomains, archiveDomains)

		// Check that entries are in fact in phonebook less any duplicates
		dedupedRelayDomains := removeDuplicateStr(relayDomains, false)
		dedupedArchiveDomains := removeDuplicateStr(archiveDomains, false)

		relayPeers = netA.GetPeers(PeersPhonebookRelays)
		assert.Equal(t, len(dedupedRelayDomains), len(relayPeers))

		relayAddrs := make([]string, 0, len(relayPeers))
		for _, peer := range relayPeers {
			relayAddrs = append(relayAddrs, peer.(HTTPPeer).GetAddress())
		}

		assert.ElementsMatch(t, dedupedRelayDomains, relayAddrs)

		archivePeers = netA.GetPeers(PeersPhonebookArchivers)
		assert.Equal(t, len(dedupedArchiveDomains), len(archivePeers))

		archiveAddrs := make([]string, 0, len(archivePeers))
		for _, peer := range archivePeers {
			archiveAddrs = append(archiveAddrs, peer.(HTTPPeer).GetAddress())
		}

		assert.ElementsMatch(t, dedupedArchiveDomains, archiveAddrs)

		// Generate fresh set of addresses with a duplicate from original batch if warranted,
		// assert phonebook reflects fresh list / prior peers other than selected duplicate
		// are not present
		var priorRelayDomains = relayDomains

		// Dont overlap with archive nodes previously specified, duplicates between them not stored in phonebook as of this writing
		relayDomainsGen = rapid.SliceOfN(rapidgen.DomainOf(253, 63, "", archiveDomains), 0, 200)
		relayDomains = relayDomainsGen.Draw(t1, "relayDomains").([]string)

		// Randomly select a prior relay domain
		if len(priorRelayDomains) > 0 {
			priorIdx := rapid.IntRange(0, len(priorRelayDomains)-1).Draw(t1, "").(int)
			relayDomains = append(relayDomains, priorRelayDomains[priorIdx])
		}

		netA.updatePhonebookAddresses(relayDomains, nil)

		// Check that entries are in fact in phonebook less any duplicates
		dedupedRelayDomains = removeDuplicateStr(relayDomains, false)

		relayPeers = netA.GetPeers(PeersPhonebookRelays)
		assert.Equal(t, len(dedupedRelayDomains), len(relayPeers))

		relayAddrs = nil
		for _, peer := range relayPeers {
			relayAddrs = append(relayAddrs, peer.(HTTPPeer).GetAddress())
		}

		assert.ElementsMatch(t, dedupedRelayDomains, relayAddrs)

		archivePeers = netA.GetPeers(PeersPhonebookArchivers)
		assert.Equal(t, len(dedupedArchiveDomains), len(archivePeers))

		archiveAddrs = nil
		for _, peer := range archivePeers {
			archiveAddrs = append(archiveAddrs, peer.(HTTPPeer).GetAddress())
		}

		assert.ElementsMatch(t, dedupedArchiveDomains, archiveAddrs)
	})
}

func removeDuplicateStr(strSlice []string, lowerCase bool) []string {
	allKeys := make(map[string]bool)
	var dedupStrSlice = make([]string, 0)
	for _, item := range strSlice {
		if lowerCase {
			item = strings.ToLower(item)
		}
		if _, exists := allKeys[item]; !exists {
			allKeys[item] = true
			dedupStrSlice = append(dedupStrSlice, item)
		}
	}
	return dedupStrSlice
}

func replaceAllIn(strSlice []string, strToReplace string, newStr string) []string {
	var subbedStrSlice = make([]string, 0)
	for _, item := range strSlice {
		item = strings.ReplaceAll(item, strToReplace, newStr)
		subbedStrSlice = append(subbedStrSlice, item)
	}

	return subbedStrSlice
}

func supportedNetworkGen() *rapid.Generator {
	return rapid.OneOf(rapid.StringMatching(string(config.Testnet)), rapid.StringMatching(string(config.Mainnet)),
		rapid.StringMatching(string(config.Devnet)), rapid.StringMatching(string(config.Betanet)),
		rapid.StringMatching(string(config.Alphanet)), rapid.StringMatching(string(config.Devtestnet)))
}

func TestMergePrimarySecondaryRelayAddressListsMinOverlap(t *testing.T) {
	partitiontest.PartitionTest(t)
	var netA *WebsocketNetwork

	rapid.Check(t, func(t1 *rapid.T) {
		netA = makeTestWebsocketNode(t)

		network := supportedNetworkGen().Draw(t1, "network").(string)
		dedupExp := regexp.MustCompile(strings.Replace(
			`(algorand-<network>.(network|net))`, "<network>", network, -1))
		domainPortGen := rapidgen.DomainWithPort()

		// Generate between 0 and N examples - if no dups, should end up in phonebook
		domainsGen := rapid.SliceOfN(domainPortGen, 0, 200)

		primaryRelayAddresses := domainsGen.Draw(t1, "primaryRelayAddresses").([]string)
		secondaryRelayAddresses := domainsGen.Draw(t1, "secondaryRelayAddresses").([]string)

		mergedRelayAddresses := netA.mergePrimarySecondaryRelayAddressSlices(protocol.NetworkID(network),
			primaryRelayAddresses, secondaryRelayAddresses, dedupExp)

		expectedRelayAddresses := removeDuplicateStr(append(primaryRelayAddresses, secondaryRelayAddresses...), true)

		assert.ElementsMatch(t, expectedRelayAddresses, mergedRelayAddresses)
	})
}

type MergeTestDNSInputs struct {
	dedupExpStr string

	primaryDomainSuffix string

	secondaryDomainSuffix string
}

func mergePrimarySecondaryRelayAddressListsPartialOverlapTestInputsGen() *rapid.Generator {

	algorand0Base := rapid.Custom(func(t *rapid.T) *MergeTestDNSInputs {
		//unused/satisfying rapid expectation
		rapid.String().Draw(t, "algorand0Base")
		// <network>.algorand.network?backup=<network>.algorand0.network&
		//		dedup=<name>.(algorand-<network>|n-<network>.algorand0).network
		return &MergeTestDNSInputs{
			dedupExpStr:           "((algorand-<network>|n-<network>.algorand0).network)",
			primaryDomainSuffix:   "algorand-<network>.network",
			secondaryDomainSuffix: "n-<network>.algorand0.network",
		}
	})

	algorand0Inverse := rapid.Custom(func(t *rapid.T) *MergeTestDNSInputs {
		//unused/satisfying rapid expectation
		rapid.String().Draw(t, "algorand0Inverse")
		// <network>.algorand0.network?backup=<network>.algorand.network&
		//		dedup=<name>.(algorand-<network>|n-<network>.algorand0).network
		return &MergeTestDNSInputs{
			dedupExpStr:           "((algorand-<network>|n-<network>.algorand0).network)",
			primaryDomainSuffix:   "n-<network>.algorand0.network",
			secondaryDomainSuffix: "algorand-<network>.network",
		}
	})

	algorandNetBase := rapid.Custom(func(t *rapid.T) *MergeTestDNSInputs {
		//unused/satisfying rapid expectation
		rapid.String().Draw(t, "algorandNetBase")
		//<network>.algorand.network?backup=<network>.algorand.net
		//			dedup=<name>.algorand-<network>.(network|net)
		return &MergeTestDNSInputs{
			dedupExpStr:           "(algorand-<network>.(network|net))",
			primaryDomainSuffix:   "algorand-<network>.network",
			secondaryDomainSuffix: "algorand-<network>.net",
		}
	})

	algorandNetInverse := rapid.Custom(func(t *rapid.T) *MergeTestDNSInputs {
		//unused/satisfying rapid expectation
		rapid.String().Draw(t, "algorandNetInverse")
		//<network>.algorand.net?backup=<network>.algorand.network" +
		//			"&dedup=<name>.algorand-<network>.(network|net)
		return &MergeTestDNSInputs{
			dedupExpStr:           "(algorand-<network>.(network|net))",
			primaryDomainSuffix:   "algorand-<network>.net",
			secondaryDomainSuffix: "algorand-<network>.network",
		}
	})

	return rapid.OneOf(algorand0Base, algorand0Inverse, algorandNetBase, algorandNetInverse)
}

func TestMergePrimarySecondaryRelayAddressListsPartialOverlap(t *testing.T) {
	partitiontest.PartitionTest(t)
	var netA *WebsocketNetwork

	rapid.Check(t, func(t1 *rapid.T) {
		netA = makeTestWebsocketNode(t)

		network := supportedNetworkGen().Draw(t1, "network").(string)
		mergeTestInputs := mergePrimarySecondaryRelayAddressListsPartialOverlapTestInputsGen().Draw(t1, "mergeTestInputs").(*MergeTestDNSInputs)

		dedupExp := regexp.MustCompile(strings.Replace(
			mergeTestInputs.dedupExpStr, "<network>", network, -1))
		primaryDomainSuffix := strings.Replace(
			mergeTestInputs.primaryDomainSuffix, "<network>", network, -1)

		// Generate hosts for a primary network domain
		primaryNetworkDomainGen := rapidgen.DomainWithSuffixAndPort(primaryDomainSuffix, nil)
		primaryDomainsGen := rapid.SliceOfN(primaryNetworkDomainGen, 0, 200)

		primaryRelayAddresses := primaryDomainsGen.Draw(t1, "primaryRelayAddresses").([]string)

		secondaryDomainSuffix := strings.Replace(
			mergeTestInputs.secondaryDomainSuffix, "<network>", network, -1)
		// Generate these addresses from primary ones, find/replace domain suffix appropriately
		secondaryRelayAddresses := replaceAllIn(primaryRelayAddresses, primaryDomainSuffix, secondaryDomainSuffix)
		// Add some generated addresses to secondary list - to simplify verification further down
		// (substituting suffixes, etc), we dont want the generated addresses to duplicate any of
		// the replaced secondary ones
		secondaryNetworkDomainGen := rapidgen.DomainWithSuffixAndPort(secondaryDomainSuffix, secondaryRelayAddresses)
		secondaryDomainsGen := rapid.SliceOfN(secondaryNetworkDomainGen, 0, 200)
		generatedSecondaryRelayAddresses := secondaryDomainsGen.Draw(t1, "secondaryRelayAddresses").([]string)
		secondaryRelayAddresses = append(secondaryRelayAddresses, generatedSecondaryRelayAddresses...)

		mergedRelayAddresses := netA.mergePrimarySecondaryRelayAddressSlices(protocol.NetworkID(network),
			primaryRelayAddresses, secondaryRelayAddresses, dedupExp)

		// We expect the primary addresses to take precedence over a "matching" secondary address, randomly generated
		// secondary addresses should be present in the merged slice
		expectedRelayAddresses := removeDuplicateStr(append(primaryRelayAddresses, generatedSecondaryRelayAddresses...), true)

		assert.ElementsMatch(t, expectedRelayAddresses, mergedRelayAddresses)
	})
}

// Case where a "backup" network is specified, but no dedup expression is provided. Technically possible,
// but there is little benefit vs specifying them as separate `;` separated addresses in DNSBootrstrapID.
func TestMergePrimarySecondaryRelayAddressListsNoDedupExp(t *testing.T) {
	partitiontest.PartitionTest(t)
	var netA *WebsocketNetwork

	rapid.Check(t, func(t1 *rapid.T) {
		netA = makeTestWebsocketNode(t)

		network := supportedNetworkGen().Draw(t1, "network").(string)
		primaryDomainSuffix := strings.Replace(
			`n-<network>.algorand0.network`, "<network>", network, -1)

		// Generate hosts for a primary network domain
		primaryNetworkDomainGen := rapidgen.DomainWithSuffixAndPort(primaryDomainSuffix, nil)
		primaryDomainsGen := rapid.SliceOfN(primaryNetworkDomainGen, 0, 200)

		primaryRelayAddresses := primaryDomainsGen.Draw(t1, "primaryRelayAddresses").([]string)

		secondaryDomainSuffix := strings.Replace(
			`algorand-<network>.network`, "<network>", network, -1)
		// Generate these addresses from primary ones, find/replace domain suffix appropriately
		secondaryRelayAddresses := replaceAllIn(primaryRelayAddresses, primaryDomainSuffix, secondaryDomainSuffix)
		// Add some generated addresses to secondary list - to simplify verification further down
		// (substituting suffixes, etc), we don't want the generated addresses to duplicate any of
		// the replaced secondary ones
		secondaryNetworkDomainGen := rapidgen.DomainWithSuffixAndPort(secondaryDomainSuffix, secondaryRelayAddresses)
		secondaryDomainsGen := rapid.SliceOfN(secondaryNetworkDomainGen, 0, 200)
		generatedSecondaryRelayAddresses := secondaryDomainsGen.Draw(t1, "secondaryRelayAddresses").([]string)
		secondaryRelayAddresses = append(secondaryRelayAddresses, generatedSecondaryRelayAddresses...)

		mergedRelayAddresses := netA.mergePrimarySecondaryRelayAddressSlices(protocol.NetworkID(network),
			primaryRelayAddresses, secondaryRelayAddresses, nil)

		// We expect non deduplication, so all addresses _should_ be present (note that no lower casing happens either)
		expectedRelayAddresses := append(primaryRelayAddresses, secondaryRelayAddresses...)

		assert.ElementsMatch(t, expectedRelayAddresses, mergedRelayAddresses)
	})
>>>>>>> 3fbc4b64
}<|MERGE_RESOLUTION|>--- conflicted
+++ resolved
@@ -23,7 +23,6 @@
 	"encoding/binary"
 	"encoding/json"
 	"fmt"
-	"github.com/algorand/go-algorand/internal/rapidgen"
 	"io"
 	"math/rand"
 	"net"
@@ -31,7 +30,6 @@
 	"net/http/httptest"
 	"net/url"
 	"os"
-	"pgregory.net/rapid"
 	"regexp"
 	"runtime"
 	"sort"
@@ -40,6 +38,9 @@
 	"sync/atomic"
 	"testing"
 	"time"
+
+	"github.com/algorand/go-algorand/internal/rapidgen"
+	"pgregory.net/rapid"
 
 	"github.com/stretchr/testify/assert"
 	"github.com/stretchr/testify/require"
@@ -3949,7 +3950,6 @@
 	assert.Equal(t, uint64(1), netA.peers[0].miMessageCount)
 }
 
-<<<<<<< HEAD
 // Test functionality that allows a node to discard a block response that it did not request or that arrived too late.
 // Both cases are tested here by having A send unexpected, late responses to nodes B and C respectively.
 func TestDiscardUnrequestedBlockResponse(t *testing.T) {
@@ -4065,7 +4065,8 @@
 	netC.Stop()
 	lg = logBuffer.String()
 	require.Contains(t, lg, "wsPeer readLoop: received a TS response for a stale request ")
-=======
+}
+
 func customNetworkIDGen(networkID protocol.NetworkID) *rapid.Generator {
 	return rapid.Custom(func(t *rapid.T) protocol.NetworkID {
 		// Unused/satisfying rapid requirement
@@ -4464,5 +4465,4 @@
 
 		assert.ElementsMatch(t, expectedRelayAddresses, mergedRelayAddresses)
 	})
->>>>>>> 3fbc4b64
 }