--- conflicted
+++ resolved
@@ -24,11 +24,8 @@
 	pubsub "github.com/libp2p/go-libp2p-pubsub"
 	pubsub_pb "github.com/libp2p/go-libp2p-pubsub/pb"
 	"github.com/libp2p/go-libp2p/core/host"
-<<<<<<< HEAD
 	"github.com/libp2p/go-libp2p/core/peer"
-=======
 	"golang.org/x/crypto/blake2b"
->>>>>>> 8c6e76c8
 )
 
 func init() {
@@ -95,12 +92,9 @@
 		),
 		// pubsub.WithPeerGater(&pubsub.PeerGaterParams{}),
 		pubsub.WithSubscriptionFilter(pubsub.WrapLimitSubscriptionFilter(pubsub.NewAllowlistSubscriptionFilter(TXTopicName), 100)),
-<<<<<<< HEAD
 		// pubsub.WithEventTracer(jsonTracer),
-=======
 		pubsub.WithValidateQueueSize(256),              // XXX default is 32
 		pubsub.WithValidateThrottle(cfg.TxBacklogSize), // XXX is this enough? too much?
->>>>>>> 8c6e76c8
 	}
 
 	return pubsub.NewGossipSub(ctx, host, options...)
