// Copyright (C) 2019-2023 Algorand, Inc.
// This file is part of go-algorand
//
// go-algorand is free software: you can redistribute it and/or modify
// it under the terms of the GNU Affero General Public License as
// published by the Free Software Foundation, either version 3 of the
// License, or (at your option) any later version.
//
// go-algorand is distributed in the hope that it will be useful,
// but WITHOUT ANY WARRANTY; without even the implied warranty of
// MERCHANTABILITY or FITNESS FOR A PARTICULAR PURPOSE.  See the
// GNU Affero General Public License for more details.
//
// You should have received a copy of the GNU Affero General Public License
// along with go-algorand.  If not, see <https://www.gnu.org/licenses/>.

package network

import (
	"context"
	"encoding/binary"
	"fmt"
	"io"
	"net"
	"net/http"
	"runtime"
	"strconv"
	"strings"
	"sync"
	"sync/atomic"
	"time"

	"github.com/algorand/go-deadlock"
	"github.com/algorand/websocket"

	"github.com/algorand/go-algorand/config"
	"github.com/algorand/go-algorand/crypto"
	"github.com/algorand/go-algorand/data/basics"
	"github.com/algorand/go-algorand/logging"
	"github.com/algorand/go-algorand/protocol"
	"github.com/algorand/go-algorand/util"
	"github.com/algorand/go-algorand/util/metrics"
)

// MaxMessageLength is the maximum length of a message that can be sent or received, exported to be used in the node.TestMaxSizesCorrect test
const MaxMessageLength = 6 * 1024 * 1024 // Currently the biggest message is VB vote bundles.
const averageMessageLength = 2 * 1024    // Most of the messages are smaller than this size, which makes it into a good base allocation.

// This parameter controls how many messages from a single peer can be
// queued up in the global wsNetwork.readBuffer at a time.  Making this
// too large will allow a small number of peers to flood the global read
// buffer and starve messages from other peers.
const msgsInReadBufferPerPeer = 10

var tagStringList []string

func init() {
	tagStringList = make([]string, len(protocol.TagList))
	for i, t := range protocol.TagList {
		tagStringList[i] = string(t)
	}
	networkSentBytesByTag = metrics.NewTagCounterFiltered("algod_network_sent_bytes_{TAG}", "Number of bytes that were sent over the network for {TAG} messages", tagStringList, "UNK")
	networkReceivedBytesByTag = metrics.NewTagCounterFiltered("algod_network_received_bytes_{TAG}", "Number of bytes that were received from the network for {TAG} messages", tagStringList, "UNK")
	networkMessageReceivedByTag = metrics.NewTagCounterFiltered("algod_network_message_received_{TAG}", "Number of complete messages that were received from the network for {TAG} messages", tagStringList, "UNK")
	networkMessageSentByTag = metrics.NewTagCounterFiltered("algod_network_message_sent_{TAG}", "Number of complete messages that were sent to the network for {TAG} messages", tagStringList, "UNK")

	matched := false
	for _, version := range SupportedProtocolVersions {
		if version == versionPeerFeatures {
			matched = true
		}
	}
	if !matched {
		panic(fmt.Sprintf("peer features version %s is not supported %v", versionPeerFeatures, SupportedProtocolVersions))
	}

	var err error
	versionPeerFeaturesNum[0], versionPeerFeaturesNum[1], err = versionToMajorMinor(versionPeerFeatures)
	if err != nil {
		panic(fmt.Sprintf("failed to parse version %v: %s", versionPeerFeatures, err.Error()))
	}
}

var networkSentBytesTotal = metrics.MakeCounter(metrics.NetworkSentBytesTotal)
var networkSentBytesByTag *metrics.TagCounter
var networkReceivedBytesTotal = metrics.MakeCounter(metrics.NetworkReceivedBytesTotal)
var networkReceivedBytesByTag *metrics.TagCounter

var networkMessageReceivedTotal = metrics.MakeCounter(metrics.NetworkMessageReceivedTotal)
var networkMessageReceivedByTag *metrics.TagCounter
var networkMessageSentTotal = metrics.MakeCounter(metrics.NetworkMessageSentTotal)
var networkMessageSentByTag *metrics.TagCounter

var networkConnectionsDroppedTotal = metrics.MakeCounter(metrics.NetworkConnectionsDroppedTotal)
var networkMessageQueueMicrosTotal = metrics.MakeCounter(metrics.MetricName{Name: "algod_network_message_sent_queue_micros_total", Description: "Total microseconds message spent waiting in queue to be sent"})

var duplicateNetworkMessageReceivedTotal = metrics.MakeCounter(metrics.DuplicateNetworkMessageReceivedTotal)
var duplicateNetworkMessageReceivedBytesTotal = metrics.MakeCounter(metrics.DuplicateNetworkMessageReceivedBytesTotal)
var duplicateNetworkFilterReceivedTotal = metrics.MakeCounter(metrics.DuplicateNetworkFilterReceivedTotal)
var outgoingNetworkMessageFilteredOutTotal = metrics.MakeCounter(metrics.OutgoingNetworkMessageFilteredOutTotal)
var outgoingNetworkMessageFilteredOutBytesTotal = metrics.MakeCounter(metrics.OutgoingNetworkMessageFilteredOutBytesTotal)
var unknownProtocolTagMessagesTotal = metrics.MakeCounter(metrics.UnknownProtocolTagMessagesTotal)

// defaultSendMessageTags is the default list of messages which a peer would
// allow to be sent without receiving any explicit request.
var defaultSendMessageTags = map[protocol.Tag]bool{
	protocol.AgreementVoteTag:     true,
	protocol.MsgDigestSkipTag:     true,
	protocol.NetPrioResponseTag:   true,
	protocol.NetIDVerificationTag: true,
	protocol.PingTag:              true,
	protocol.PingReplyTag:         true,
	protocol.ProposalPayloadTag:   true,
	protocol.TopicMsgRespTag:      true,
	protocol.MsgOfInterestTag:     true,
	protocol.TxnTag:               true,
	protocol.UniEnsBlockReqTag:    true,
	protocol.VoteBundleTag:        true,
}

// interface allows substituting debug implementation for *websocket.Conn
type wsPeerWebsocketConn interface {
	RemoteAddrString() string
	NextReader() (int, io.Reader, error)
	WriteMessage(int, []byte) error
	CloseWithMessage([]byte, time.Time) error
	SetReadLimit(int64)
	CloseWithoutFlush() error
	//SetPingHandler(h func(appData string) error)
	//SetPongHandler(h func(appData string) error)
	wrappedConn
}

type wsPeerWebsocketConnImpl struct {
	*websocket.Conn
}

func (c wsPeerWebsocketConnImpl) RemoteAddrString() string {
	addr := c.RemoteAddr()
	if addr == nil {
		return ""
	}
	return addr.String()
}

func (c wsPeerWebsocketConnImpl) CloseWithMessage(msg []byte, deadline time.Time) error {
	return c.WriteControl(websocket.CloseMessage, msg, deadline)
}

type wrappedConn interface {
	UnderlyingConn() net.Conn
}

type sendMessage struct {
	data         []byte
	enqueued     time.Time             // the time at which the message was first generated
	peerEnqueued time.Time             // the time at which the peer was attempting to enqueue the message
	msgTags      map[protocol.Tag]bool // when msgTags is specified ( i.e. non-nil ), the send goroutine is to replace the message tag filter with this one. No data would be accompanied to this message.
	hash         crypto.Digest
	ctx          context.Context
}

// wsPeerCore also works for non-connected peers we want to do HTTP GET from
type wsPeerCore struct {
	net           GossipNode
	netCtx        context.Context
	log           logging.Logger
	readBuffer    chan IncomingMessage
	rootURL       string
	originAddress string // incoming connection remote host
	client        http.Client
}

type disconnectReason string

const disconnectReasonNone disconnectReason = ""
const disconnectBadData disconnectReason = "BadData"
const disconnectTooSlow disconnectReason = "TooSlow"
const disconnectReadError disconnectReason = "ReadError"
const disconnectWriteError disconnectReason = "WriteError"
const disconnectIdleConn disconnectReason = "IdleConnection"
const disconnectSlowConn disconnectReason = "SlowConnection"
const disconnectLeastPerformingPeer disconnectReason = "LeastPerformingPeer"
const disconnectCliqueResolve disconnectReason = "CliqueResolving"
const disconnectRequestReceived disconnectReason = "DisconnectRequest"
const disconnectStaleWrite disconnectReason = "DisconnectStaleWrite"
const disconnectDuplicateConnection disconnectReason = "DuplicateConnection"
const disconnectBadIdentityData disconnectReason = "BadIdentityData"
const disconnectUnexpectedTopicResp disconnectReason = "UnexpectedTopicResp"

// Response is the structure holding the response from the server
type Response struct {
	Topics Topics
}

type sendMessages struct {
	msgs []sendMessage

	// onRelease function is called when the message is released either by being sent or discarded.
	onRelease func()
}

type wsPeer struct {
	// lastPacketTime contains the UnixNano at the last time a successful communication was made with the peer.
	// "successful communication" above refers to either reading from or writing to a connection without receiving any
	// error.
	// we want this to be a 64-bit aligned for atomics support on 32bit platforms.
	lastPacketTime int64

	// outstandingTopicRequests is an atomic counter for the number of outstanding block requests we've made out to this peer
	// if a peer sends more blocks than we've requested, we'll disconnect from it.
	outstandingTopicRequests int64

	// intermittentOutgoingMessageEnqueueTime contains the UnixNano of the message's enqueue time that is currently being written to the
	// peer, or zero if no message is being written.
	intermittentOutgoingMessageEnqueueTime int64

	// Nonce used to uniquely identify requests
	requestNonce uint64

	// duplicateFilterCount counts how many times the remote peer has sent us a message hash
	// to filter that it had already sent before.
	// this needs to be 64-bit aligned for use with atomic.AddUint64 on 32-bit platforms.
	duplicateFilterCount uint64

	// These message counters need to be 64-bit aligned as well.
	txMessageCount, miMessageCount, ppMessageCount, avMessageCount, unkMessageCount uint64

	wsPeerCore

	// conn will be *websocket.Conn (except in testing)
	conn wsPeerWebsocketConn

	// we started this connection; otherwise it was inbound
	outgoing bool

	closing chan struct{}

	sendBufferHighPrio chan sendMessages
	sendBufferBulk     chan sendMessages

	wg sync.WaitGroup

	didSignalClose int32
	didInnerClose  int32

	TelemetryGUID string
	InstanceName  string

	incomingMsgFilter *messageFilter
	outgoingMsgFilter *messageFilter

	processed chan struct{}

	pingLock              deadlock.Mutex
	pingSent              time.Time
	pingData              []byte
	pingInFlight          bool
	lastPingRoundTripTime time.Duration

	// Hint about position in wn.peers.  Definitely valid if the peer
	// is present in wn.peers.
	peerIndex int

	// the peer's identity key which it uses for identityChallenge exchanges
	identity         crypto.PublicKey
	identityVerified uint32
	// the identityChallenge is recorded to the peer so it may verify its identity at a later time
	identityChallenge identityChallengeValue

	// Challenge sent to the peer on an incoming connection
	prioChallenge string

	prioAddress basics.Address
	prioWeight  uint64

	// createTime is the time at which the connection was established with the peer.
	createTime time.Time

	// peer version ( this is one of the version supported by the current node and listed in SupportedProtocolVersions )
	version string

	// peer features derived from the peer version
	features peerFeatureFlag

	// responseChannels used by the client to wait on the response of the request
	responseChannels map[uint64]chan *Response

	// responseChannelsMutex guards the operations of responseChannels
	responseChannelsMutex deadlock.RWMutex

	// sendMessageTag is a map of allowed message to send to a peer. We don't use any synchronization on this map, and the
	// only guarantee is that it's being accessed only during startup and/or by the sending loop go routine.
	sendMessageTag map[protocol.Tag]bool

	// messagesOfInterestGeneration is this node's messagesOfInterest version that we have seen to this peer.
	messagesOfInterestGeneration uint32

	// connMonitor used to measure the relative performance of the connection
	// compared to the other outgoing connections. Incoming connections would have this
	// field set to nil.
	connMonitor *connectionPerformanceMonitor

	// peerMessageDelay is calculated by the connection monitor; it's the relative average per-message delay.
	peerMessageDelay int64

	// throttledOutgoingConnection determines if this outgoing connection will be throttled based on it's
	// performance or not. Throttled connections are more likely to be short-lived connections.
	throttledOutgoingConnection bool

	// clientDataStore is a generic key/value store used to store client-side data entries associated with a particular peer.
	// Locked by clientDataStoreMu.
	clientDataStore map[string]interface{}

	// clientDataStoreMu synchronizes access to clientDataStore
	clientDataStoreMu deadlock.Mutex

	// closers is a slice of functions to run when the peer is closed
	closers []func()
}

// HTTPPeer is what the opaque Peer might be.
// If you get an opaque Peer handle from a GossipNode, maybe try a .(HTTPPeer) type assertion on it.
type HTTPPeer interface {
	GetAddress() string
	GetHTTPClient() *http.Client
}

// UnicastPeer is another possible interface for the opaque Peer.
// It is possible that we can only initiate a connection to a peer over websockets.
type UnicastPeer interface {
	GetAddress() string
	// Unicast sends the given bytes to this specific peer. Does not wait for message to be sent.
	Unicast(ctx context.Context, data []byte, tag protocol.Tag) error
	// Version returns the matching version from network.SupportedProtocolVersions
	Version() string
	Request(ctx context.Context, tag Tag, topics Topics) (resp *Response, e error)
	Respond(ctx context.Context, reqMsg IncomingMessage, outMsg OutgoingMessage) (e error)
}

// TCPInfoUnicastPeer exposes information about the underlying connection if available on the platform
type TCPInfoUnicastPeer interface {
	UnicastPeer
	GetUnderlyingConnTCPInfo() (*util.TCPInfo, error)
}

// Create a wsPeerCore object
func makePeerCore(net *WebsocketNetwork, rootURL string, roundTripper http.RoundTripper, originAddress string) wsPeerCore {
	return wsPeerCore{
		net:           net,
		netCtx:        net.ctx,
		log:           net.log,
		readBuffer:    net.readBuffer,
		rootURL:       rootURL,
		originAddress: originAddress,
		client:        http.Client{Transport: roundTripper},
	}
}

func makeP2PPeerCore(ctx context.Context, net *P2PNetwork, rootURL string, roundTripper http.RoundTripper, originAddress string) wsPeerCore {
	return wsPeerCore{
		net:           net,
		netCtx:        ctx,
		log:           net.log,
		readBuffer:    net.wsReadBuffer,
		rootURL:       rootURL,
		originAddress: originAddress,
		client:        http.Client{Transport: roundTripper},
	}
}

// GetAddress returns the root url to use to connect to this peer.
// TODO: should GetAddress be added to Peer interface?
func (wp *wsPeerCore) GetAddress() string {
	return wp.rootURL
}

// GetHTTPClient returns a client for this peer.
// http.Client will maintain a cache of connections with some keepalive.
func (wp *wsPeerCore) GetHTTPClient() *http.Client {
	return &wp.client
}

// Version returns the matching version from network.SupportedProtocolVersions
func (wp *wsPeer) Version() string {
	return wp.version
}

// Unicast sends the given bytes to this specific peer. Does not wait for message to be sent.
// (Implements UnicastPeer)
func (wp *wsPeer) Unicast(ctx context.Context, msg []byte, tag protocol.Tag) error {
	var err error

	tbytes := []byte(tag)
	mbytes := make([]byte, len(tbytes)+len(msg))
	copy(mbytes, tbytes)
	copy(mbytes[len(tbytes):], msg)
	var digest crypto.Digest
	if tag != protocol.MsgDigestSkipTag && len(msg) >= messageFilterSize {
		digest = crypto.Hash(mbytes)
	}

	ok := wp.writeNonBlock(ctx, mbytes, false, digest, time.Now())
	if !ok {
		networkBroadcastsDropped.Inc(nil)
		err = fmt.Errorf("wsPeer failed to unicast: %v", wp.GetAddress())
	}

	return err
}

// GetUnderlyingConnTCPInfo unwraps the connection and returns statistics about it on supported underlying implementations
//
// (Implements TCPInfoUnicastPeer)
func (wp *wsPeer) GetUnderlyingConnTCPInfo() (*util.TCPInfo, error) {
	// unwrap websocket.Conn, requestTrackedConnection, rejectingLimitListenerConn
	var uconn net.Conn = wp.conn.UnderlyingConn()
	for i := 0; i < 10; i++ {
		wconn, ok := uconn.(wrappedConn)
		if !ok {
			break
		}
		uconn = wconn.UnderlyingConn()
	}
	return util.GetConnTCPInfo(uconn)
}

// Respond sends the response of a request message
func (wp *wsPeer) Respond(ctx context.Context, reqMsg IncomingMessage, outMsg OutgoingMessage) (e error) {

	// Get the hash/key of the request message
	requestHash := hashTopics(reqMsg.Data)

	// Add the request hash
	requestHashData := make([]byte, binary.MaxVarintLen64)
	binary.PutUvarint(requestHashData, requestHash)
	responseTopics := append(outMsg.Topics, Topic{key: requestHashKey, data: requestHashData})

	// Serialize the topics
	serializedMsg := responseTopics.MarshallTopics()

	// Send serializedMsg
	msg := make([]sendMessage, 1, 1)
	msg[0] = sendMessage{
		data:         append([]byte(protocol.TopicMsgRespTag), serializedMsg...),
		enqueued:     time.Now(),
		peerEnqueued: time.Now(),
		ctx:          context.Background(),
	}

	select {
	case wp.sendBufferBulk <- sendMessages{msgs: msg, onRelease: outMsg.OnRelease}:
	case <-wp.closing:
<<<<<<< HEAD
		outMsg.OnRelease()
		wp.log.Debugf("peer closing %s", wp.conn.RemoteAddrString())
=======
		if outMsg.OnRelease != nil {
			outMsg.OnRelease()
		}
		wp.net.log.Debugf("peer closing %s", wp.conn.RemoteAddr().String())
>>>>>>> 670010ae
		return
	case <-ctx.Done():
		if outMsg.OnRelease != nil {
			outMsg.OnRelease()
		}
		return ctx.Err()
	}
	return nil
}

// setup values not trivially assigned
func (wp *wsPeer) init(config config.Local, sendBufferLength int) {
	wp.log.Debugf("wsPeer init outgoing=%v %#v", wp.outgoing, wp.rootURL)
	wp.closing = make(chan struct{})
	wp.sendBufferHighPrio = make(chan sendMessages, sendBufferLength)
	wp.sendBufferBulk = make(chan sendMessages, sendBufferLength)
	atomic.StoreInt64(&wp.lastPacketTime, time.Now().UnixNano())
	wp.responseChannels = make(map[uint64]chan *Response)
	wp.sendMessageTag = defaultSendMessageTags
	wp.clientDataStore = make(map[string]interface{})

	// processed is a channel that messageHandlerThread writes to
	// when it's done with one of our messages, so that we can queue
	// another one onto wp.net.readBuffer.  Prime it with dummy
	// values so that we can write to readBuffer initially.
	wp.processed = make(chan struct{}, msgsInReadBufferPerPeer)
	for i := 0; i < msgsInReadBufferPerPeer; i++ {
		wp.processed <- struct{}{}
	}

	if config.EnableOutgoingNetworkMessageFiltering {
		wp.outgoingMsgFilter = makeMessageFilter(config.OutgoingMessageFilterBucketCount, config.OutgoingMessageFilterBucketSize)
	}

	wp.wg.Add(2)
	go wp.readLoop()
	go wp.writeLoop()
}

// returns the originating address of an incoming connection. For outgoing connection this function returns an empty string.
func (wp *wsPeer) OriginAddress() string {
	return wp.originAddress
}

func (wp *wsPeer) reportReadErr(err error) {
	// only report error if we haven't already closed the peer
	if atomic.LoadInt32(&wp.didInnerClose) == 0 {
		_, _, line, _ := runtime.Caller(1)
		wp.log.Warnf("peer[%s] line=%d read err: %s", wp.conn.RemoteAddrString(), line, err)
		networkConnectionsDroppedTotal.Inc(map[string]string{"reason": "reader err"})
	}
}

func dedupSafeTag(t protocol.Tag) bool {
	// Votes and Transactions are the only thing we're sure it's safe to de-dup on receipt.
	return t == protocol.AgreementVoteTag || t == protocol.TxnTag
}

func (wp *wsPeer) readLoop() {
	// the cleanupCloseError sets the default error to disconnectReadError; depending on the exit reason, the error might get changed.
	cleanupCloseError := disconnectReadError
	defer func() {
		wp.readLoopCleanup(cleanupCloseError)
	}()
	wp.conn.SetReadLimit(MaxMessageLength)
	slurper := MakeLimitedReaderSlurper(averageMessageLength, MaxMessageLength)
	dataConverter := makeWsPeerMsgDataConverter(wp)

	for {
		msg := IncomingMessage{}
		mtype, reader, err := wp.conn.NextReader()
		if err != nil {
			if ce, ok := err.(*websocket.CloseError); ok {
				switch ce.Code {
				case websocket.CloseNormalClosure, websocket.CloseGoingAway:
					// deliberate close, no error
					cleanupCloseError = disconnectRequestReceived
					return
				default:
					// fall through to reportReadErr
				}
			}
			wp.reportReadErr(err)
			return
		}
		if mtype != websocket.BinaryMessage {
			wp.log.Errorf("peer sent non websocket-binary message: %#v", mtype)
			networkConnectionsDroppedTotal.Inc(map[string]string{"reason": "protocol"})
			return
		}
		var tag [2]byte
		_, err = io.ReadFull(reader, tag[:])
		if err != nil {
			wp.reportReadErr(err)
			return
		}
		msg.Tag = Tag(string(tag[:]))

		// Skip the message if it's a response to a request we didn't make or has timed out
		if msg.Tag == protocol.TopicMsgRespTag && wp.lenResponseChannels() == 0 {
			atomic.AddInt64(&wp.outstandingTopicRequests, -1)

			// This peers has sent us more responses than we have requested.  This is a protocol violation and we should disconnect.
			if atomic.LoadInt64(&wp.outstandingTopicRequests) < 0 {
				wp.log.Errorf("wsPeer readloop: peer %s sent TS response without a request", wp.conn.RemoteAddrString())
				networkConnectionsDroppedTotal.Inc(map[string]string{"reason": "unrequestedTS"})
				cleanupCloseError = disconnectUnexpectedTopicResp
				return
			}
			var n int64
			// Peer sent us a response to a request we made but we've already timed out -- discard
			n, err = io.Copy(io.Discard, reader)
			if err != nil {
				wp.log.Infof("wsPeer readloop: could not discard timed-out TS message from %s : %s", wp.conn.RemoteAddrString(), err)
				wp.reportReadErr(err)
				return
			}
			wp.log.Warnf("wsPeer readLoop: received a TS response for a stale request from %s. %d bytes discarded", wp.conn.RemoteAddrString(), n)
			continue
		}

		slurper.Reset(uint64(msg.Tag.MaxMessageSize()))
		err = slurper.Read(reader)
		if err != nil {
			wp.reportReadErr(err)
			return
		}

		msg.processing = wp.processed
		msg.Received = time.Now().UnixNano()
		msg.Data = slurper.Bytes()
		msg.Data, err = dataConverter.convert(msg.Tag, msg.Data)
		if err != nil {
			wp.reportReadErr(err)
			return
		}
		msg.Net = wp.net
		atomic.StoreInt64(&wp.lastPacketTime, msg.Received)
		networkReceivedBytesTotal.AddUint64(uint64(len(msg.Data)+2), nil)
		networkMessageReceivedTotal.AddUint64(1, nil)
		networkReceivedBytesByTag.Add(string(tag[:]), uint64(len(msg.Data)+2))
		networkMessageReceivedByTag.Add(string(tag[:]), 1)
		msg.Sender = wp

		// for outgoing connections, we want to notify the connection monitor that we've received
		// a message. The connection monitor would update it's statistics accordingly.
		if wp.connMonitor != nil {
			wp.connMonitor.Notify(&msg)
		}

		switch msg.Tag {
		case protocol.MsgOfInterestTag:
			// try to decode the message-of-interest
			atomic.AddUint64(&wp.miMessageCount, 1)
			if close, reason := wp.handleMessageOfInterest(msg); close {
				cleanupCloseError = reason
				if reason == disconnectBadData {
					networkConnectionsDroppedTotal.Inc(map[string]string{"reason": "protocol"})
				}
				return
			}
			continue
		case protocol.TopicMsgRespTag: // Handle Topic message
			atomic.AddInt64(&wp.outstandingTopicRequests, -1)
			topics, err := UnmarshallTopics(msg.Data)
			if err != nil {
				wp.log.Warnf("wsPeer readLoop: could not read the message from: %s %s", wp.conn.RemoteAddrString(), err)
				continue
			}
			requestHash, found := topics.GetValue(requestHashKey)
			if !found {
				wp.log.Warnf("wsPeer readLoop: message from %s is missing the %s", wp.conn.RemoteAddrString(), requestHashKey)
				continue
			}
			hashKey, _ := binary.Uvarint(requestHash)
			channel, found := wp.getAndRemoveResponseChannel(hashKey)
			if !found {
				wp.log.Warnf("wsPeer readLoop: received a message response from %s for a stale request", wp.conn.RemoteAddrString())
				continue
			}

			select {
			case channel <- &Response{Topics: topics}:
				// do nothing. writing was successful.
			default:
				wp.log.Warn("wsPeer readLoop: channel blocked. Could not pass the response to the requester", wp.conn.RemoteAddrString())
			}
			continue
		case protocol.MsgDigestSkipTag:
			// network maintenance message handled immediately instead of handing off to general handlers
			wp.handleFilterMessage(msg)
			continue
		case protocol.TxnTag:
			atomic.AddUint64(&wp.txMessageCount, 1)
		case protocol.AgreementVoteTag:
			atomic.AddUint64(&wp.avMessageCount, 1)
		case protocol.ProposalPayloadTag:
			atomic.AddUint64(&wp.ppMessageCount, 1)
		// the remaining valid tags: no special handling here
		case protocol.NetPrioResponseTag, protocol.PingTag, protocol.PingReplyTag,
			protocol.StateProofSigTag, protocol.UniEnsBlockReqTag, protocol.VoteBundleTag, protocol.NetIDVerificationTag:
		default: // unrecognized tag
			unknownProtocolTagMessagesTotal.Inc(nil)
			atomic.AddUint64(&wp.unkMessageCount, 1)
			continue // drop message, skip adding it to queue
			// TODO: should disconnect here?
		}
		if len(msg.Data) > 0 && wp.incomingMsgFilter != nil && dedupSafeTag(msg.Tag) {
			if wp.incomingMsgFilter.CheckIncomingMessage(msg.Tag, msg.Data, true, true) {
				//wp.log.Debugf("dropped incoming duplicate %s(%d)", msg.Tag, len(msg.Data))
				duplicateNetworkMessageReceivedTotal.Inc(nil)
				duplicateNetworkMessageReceivedBytesTotal.AddUint64(uint64(len(msg.Data)+len(msg.Tag)), nil)
				// drop message, skip adding it to queue
				continue
			}
		}
		//wp.log.Debugf("got msg %d bytes from %s", len(msg.Data), wp.conn.RemoteAddrString())

		// Wait for a previous message from this peer to be processed,
		// to achieve fairness in wp.net.readBuffer.
		select {
		case <-wp.processed:
		case <-wp.closing:
			wp.log.Debugf("peer closing %s", wp.conn.RemoteAddrString())
			return
		}

		select {
		case wp.readBuffer <- msg:
		case <-wp.closing:
			wp.log.Debugf("peer closing %s", wp.conn.RemoteAddrString())
			return
		}
	}
}

func (wp *wsPeer) handleMessageOfInterest(msg IncomingMessage) (close bool, reason disconnectReason) {
	close = false
	reason = disconnectReasonNone
	// decode the message, and ensure it's a valid message.
	msgTagsMap, err := unmarshallMessageOfInterest(msg.Data)
	if err != nil {
		wp.log.Warnf("wsPeer handleMessageOfInterest: could not unmarshall message from: %s %v", wp.conn.RemoteAddrString(), err)
		return true, disconnectBadData
	}
	msgs := make([]sendMessage, 1, 1)
	msgs[0] = sendMessage{
		data:         nil,
		enqueued:     time.Now(),
		peerEnqueued: time.Now(),
		msgTags:      msgTagsMap,
		ctx:          context.Background(),
	}
	sm := sendMessages{msgs: msgs}

	// try to send the message to the send loop. The send loop will store the message locally and would use it.
	// the rationale here is that this message is rarely sent, and we would benefit from having it being lock-free.
	select {
	case wp.sendBufferHighPrio <- sm:
		return
	case <-wp.closing:
		wp.log.Debugf("peer closing %s", wp.conn.RemoteAddrString())
		return true, disconnectReasonNone
	default:
	}

	select {
	case wp.sendBufferHighPrio <- sm:
	case wp.sendBufferBulk <- sm:
	case <-wp.closing:
		wp.log.Debugf("peer closing %s", wp.conn.RemoteAddrString())
		return true, disconnectReasonNone
	}
	return
}

func (wp *wsPeer) readLoopCleanup(reason disconnectReason) {
	wp.internalClose(reason)
	wp.wg.Done()
}

// a peer is telling us not to send messages with some hash
func (wp *wsPeer) handleFilterMessage(msg IncomingMessage) {
	if wp.outgoingMsgFilter == nil {
		return
	}
	if len(msg.Data) != crypto.DigestSize {
		wp.log.Warnf("bad filter message size %d", len(msg.Data))
		return
	}
	var digest crypto.Digest
	copy(digest[:], msg.Data)
	//wp.log.Debugf("add filter %v", digest)
	has := wp.outgoingMsgFilter.CheckDigest(digest, true, true)
	if has {
		// Count that this peer has sent us duplicate filter messages: this means it received the same
		// large message concurrently from several peers, and then sent the filter message to us after
		// each large message finished transferring.
		duplicateNetworkFilterReceivedTotal.Inc(nil)
		atomic.AddUint64(&wp.duplicateFilterCount, 1)
	}
}

func (wp *wsPeer) writeLoopSend(msgs sendMessages) disconnectReason {
	if msgs.onRelease != nil {
		defer msgs.onRelease()
	}
	for _, msg := range msgs.msgs {
		select {
		case <-msg.ctx.Done():
			//logging.Base().Infof("cancelled large send, msg %v out of %v", i, len(msgs.msgs))
			return disconnectReasonNone
		default:
		}

		if err := wp.writeLoopSendMsg(msg); err != disconnectReasonNone {
			return err
		}
	}

	return disconnectReasonNone
}

func (wp *wsPeer) writeLoopSendMsg(msg sendMessage) disconnectReason {
	if len(msg.data) > MaxMessageLength {
		wp.log.Errorf("trying to send a message longer than we would receive: %d > %d tag=%s", len(msg.data), MaxMessageLength, string(msg.data[0:2]))
		// just drop it, don't break the connection
		return disconnectReasonNone
	}
	if msg.msgTags != nil {
		// when msg.msgTags is non-nil, the read loop has received a message-of-interest message that we want to apply.
		// in order to avoid any locking, it sent it to this queue so that we could set it as the new outgoing message tag filter.
		wp.sendMessageTag = msg.msgTags
		return disconnectReasonNone
	}
	// the tags are always 2 char long; note that this is safe since it's only being used for messages that we have generated locally.
	tag := protocol.Tag(msg.data[:2])
	if !wp.sendMessageTag[tag] {
		// the peer isn't interested in this message.
		return disconnectReasonNone
	}

	// check if this message was waiting in the queue for too long. If this is the case, return "true" to indicate that we want to close the connection.
	now := time.Now()
	msgWaitDuration := now.Sub(msg.enqueued)
	if msgWaitDuration > maxMessageQueueDuration {
		wp.log.Warnf("peer stale enqueued message %dms", msgWaitDuration.Nanoseconds()/1000000)
		networkConnectionsDroppedTotal.Inc(map[string]string{"reason": "stale message"})
		return disconnectStaleWrite
	}

	atomic.StoreInt64(&wp.intermittentOutgoingMessageEnqueueTime, msg.enqueued.UnixNano())
	defer atomic.StoreInt64(&wp.intermittentOutgoingMessageEnqueueTime, 0)
	err := wp.conn.WriteMessage(websocket.BinaryMessage, msg.data)
	if err != nil {
		if atomic.LoadInt32(&wp.didInnerClose) == 0 {
			wp.log.Warn("peer write error ", err)
			networkConnectionsDroppedTotal.Inc(map[string]string{"reason": "write err"})
		}
		return disconnectWriteError
	}
	atomic.StoreInt64(&wp.lastPacketTime, time.Now().UnixNano())
	networkSentBytesTotal.AddUint64(uint64(len(msg.data)), nil)
	networkSentBytesByTag.Add(string(tag), uint64(len(msg.data)))
	networkMessageSentTotal.AddUint64(1, nil)
	networkMessageSentByTag.Add(string(tag), 1)
	networkMessageQueueMicrosTotal.AddUint64(uint64(time.Now().Sub(msg.peerEnqueued).Nanoseconds()/1000), nil)
	return disconnectReasonNone
}

func (wp *wsPeer) writeLoop() {
	// the cleanupCloseError sets the default error to disconnectWriteError; depending on the exit reason, the error might get changed.
	cleanupCloseError := disconnectWriteError
	defer func() {
		wp.writeLoopCleanup(cleanupCloseError)
	}()
	for {
		// send from high prio channel as long as we can
		select {
		case data := <-wp.sendBufferHighPrio:
			if writeErr := wp.writeLoopSend(data); writeErr != disconnectReasonNone {
				cleanupCloseError = writeErr
				return
			}
			continue
		default:
		}
		// if nothing high prio, send anything
		select {
		case <-wp.closing:
			return
		case data := <-wp.sendBufferHighPrio:
			if writeErr := wp.writeLoopSend(data); writeErr != disconnectReasonNone {
				cleanupCloseError = writeErr
				return
			}
		case data := <-wp.sendBufferBulk:
			if writeErr := wp.writeLoopSend(data); writeErr != disconnectReasonNone {
				cleanupCloseError = writeErr
				return
			}
		}
	}
}
func (wp *wsPeer) writeLoopCleanup(reason disconnectReason) {
	wp.internalClose(reason)
	wp.wg.Done()
}

func (wp *wsPeer) writeNonBlock(ctx context.Context, data []byte, highPrio bool, digest crypto.Digest, msgEnqueueTime time.Time) bool {
	msgs := make([][]byte, 1, 1)
	digests := make([]crypto.Digest, 1, 1)
	msgs[0] = data
	digests[0] = digest
	return wp.writeNonBlockMsgs(ctx, msgs, highPrio, digests, msgEnqueueTime)
}

// return true if enqueued/sent
func (wp *wsPeer) writeNonBlockMsgs(ctx context.Context, data [][]byte, highPrio bool, digest []crypto.Digest, msgEnqueueTime time.Time) bool {
	includeIndices := make([]int, 0, len(data))
	for i := range data {
		if wp.outgoingMsgFilter != nil && len(data[i]) > messageFilterSize && wp.outgoingMsgFilter.CheckDigest(digest[i], false, false) {
			//wp.log.Debugf("msg drop as outbound dup %s(%d) %v", string(data[:2]), len(data)-2, digest)
			// peer has notified us it doesn't need this message
			outgoingNetworkMessageFilteredOutTotal.Inc(nil)
			outgoingNetworkMessageFilteredOutBytesTotal.AddUint64(uint64(len(data)), nil)
		} else {
			includeIndices = append(includeIndices, i)
		}
	}
	if len(includeIndices) == 0 {
		// returning true because it is as good as sent, the peer already has it.
		return true
	}

	var outchan chan sendMessages

	msgs := make([]sendMessage, 0, len(includeIndices))
	enqueueTime := time.Now()
	for _, index := range includeIndices {
		msgs = append(msgs, sendMessage{data: data[index], enqueued: msgEnqueueTime, peerEnqueued: enqueueTime, hash: digest[index], ctx: ctx})
	}

	if highPrio {
		outchan = wp.sendBufferHighPrio
	} else {
		outchan = wp.sendBufferBulk
	}
	select {
	case outchan <- sendMessages{msgs: msgs}:
		return true
	default:
	}
	return false
}

// PingLength is the fixed length of ping message, exported to be used in the node.TestMaxSizesCorrect test
const PingLength = 8
const maxPingWait = 60 * time.Second

// sendPing sends a ping block to the peer.
// return true if either a ping request was enqueued or there is already ping request in flight in the past maxPingWait time.
func (wp *wsPeer) sendPing() bool {
	wp.pingLock.Lock()
	defer wp.pingLock.Unlock()
	now := time.Now()
	if wp.pingInFlight && (now.Sub(wp.pingSent) < maxPingWait) {
		return true
	}

	tagBytes := []byte(protocol.PingTag)
	mbytes := make([]byte, len(tagBytes)+PingLength)
	copy(mbytes, tagBytes)
	crypto.RandBytes(mbytes[len(tagBytes):])
	wp.pingData = mbytes[len(tagBytes):]
	sent := wp.writeNonBlock(context.Background(), mbytes, false, crypto.Digest{}, time.Now())

	if sent {
		wp.pingInFlight = true
		wp.pingSent = now
	}
	return sent
}

// get some times out of the peer while observing the ping data lock
func (wp *wsPeer) pingTimes() (lastPingSent time.Time, lastPingRoundTripTime time.Duration) {
	wp.pingLock.Lock()
	defer wp.pingLock.Unlock()
	lastPingSent = wp.pingSent
	lastPingRoundTripTime = wp.lastPingRoundTripTime
	return
}

// called when the connection had an error or closed remotely
func (wp *wsPeer) internalClose(reason disconnectReason) {
	if atomic.CompareAndSwapInt32(&wp.didSignalClose, 0, 1) {
		wp.net.wsPeerRemoteClose(wp, reason)
	}
	wp.Close(time.Now().Add(peerDisconnectionAckDuration))
}

// called either here or from above enclosing node logic
func (wp *wsPeer) Close(deadline time.Time) {
	atomic.StoreInt32(&wp.didSignalClose, 1)
	if atomic.CompareAndSwapInt32(&wp.didInnerClose, 0, 1) {
		close(wp.closing)
		err := wp.conn.CloseWithMessage(websocket.FormatCloseMessage(websocket.CloseNormalClosure, ""), deadline)
		if err != nil {
			wp.log.Infof("failed to write CloseMessage to connection for %s", wp.conn.RemoteAddrString())
		}
		err = wp.conn.CloseWithoutFlush()
		if err != nil {
			wp.log.Infof("failed to CloseWithoutFlush to connection for %s", wp.conn.RemoteAddrString())
		}
	}

	// We need to loop through all of the messages with callbacks still in the send queue and call them
	// to ensure that state of counters such as wsBlockBytesUsed is correct.
L:
	for {
		select {
		case msgs := <-wp.sendBufferBulk:
			if msgs.onRelease != nil {
				msgs.onRelease()
			}
		default:
			break L
		}

	}
	// now call all registered closers
	for _, f := range wp.closers {
		f()
	}
}

// CloseAndWait internally calls Close() then waits for all peer activity to stop
func (wp *wsPeer) CloseAndWait(deadline time.Time) {
	wp.Close(deadline)
	wp.wg.Wait()
}

func (wp *wsPeer) GetLastPacketTime() int64 {
	return atomic.LoadInt64(&wp.lastPacketTime)
}

func (wp *wsPeer) CheckSlowWritingPeer(now time.Time) bool {
	ongoingMessageTime := atomic.LoadInt64(&wp.intermittentOutgoingMessageEnqueueTime)
	if ongoingMessageTime == 0 {
		return false
	}
	timeSinceMessageCreated := now.Sub(time.Unix(0, ongoingMessageTime))
	return timeSinceMessageCreated > maxMessageQueueDuration
}

// getRequestNonce returns the byte representation of ever increasing uint64
// The value is stored on wsPeer
func (wp *wsPeer) getRequestNonce() []byte {
	buf := make([]byte, binary.MaxVarintLen64)
	binary.PutUvarint(buf, atomic.AddUint64(&wp.requestNonce, 1))
	return buf
}

// MakeNonceTopic returns a topic with the nonce as the data
// exported for testing purposes
func MakeNonceTopic(nonce uint64) Topic {
	buf := make([]byte, binary.MaxVarintLen64)
	binary.PutUvarint(buf, nonce)
	return Topic{key: "nonce", data: buf}
}

// Request submits the request to the server, waits for a response
func (wp *wsPeer) Request(ctx context.Context, tag Tag, topics Topics) (resp *Response, e error) {

	// Add nonce, stored on the wsPeer as the topic
	nonceTopic := MakeNonceTopic(atomic.AddUint64(&wp.requestNonce, 1))
	topics = append(topics, nonceTopic)

	// serialize the topics
	serializedMsg := topics.MarshallTopics()

	// Get the topics' hash
	hash := hashTopics(serializedMsg)

	// Make a response channel to wait on the server response
	responseChannel := wp.makeResponseChannel(hash)
	defer wp.getAndRemoveResponseChannel(hash)

	// Send serializedMsg
	msg := make([]sendMessage, 1, 1)
	msg[0] = sendMessage{
		data:         append([]byte(tag), serializedMsg...),
		enqueued:     time.Now(),
		peerEnqueued: time.Now(),
		ctx:          context.Background()}
	select {
	case wp.sendBufferBulk <- sendMessages{msgs: msg}:
		atomic.AddInt64(&wp.outstandingTopicRequests, 1)
	case <-wp.closing:
		e = fmt.Errorf("peer closing %s", wp.conn.RemoteAddrString())
		return
	case <-ctx.Done():
		return resp, ctx.Err()
	}

	// wait for the channel.
	select {
	case resp = <-responseChannel:
		return resp, nil
	case <-wp.closing:
		e = fmt.Errorf("peer closing %s", wp.conn.RemoteAddrString())
		return
	case <-ctx.Done():
		return resp, ctx.Err()
	}
}

func (wp *wsPeer) makeResponseChannel(key uint64) (responseChannel chan *Response) {
	newChan := make(chan *Response, 1)
	wp.responseChannelsMutex.Lock()
	defer wp.responseChannelsMutex.Unlock()
	wp.responseChannels[key] = newChan
	return newChan
}

func (wp *wsPeer) lenResponseChannels() int {
	wp.responseChannelsMutex.Lock()
	defer wp.responseChannelsMutex.Unlock()
	return len(wp.responseChannels)
}

// getAndRemoveResponseChannel returns the channel and deletes the channel from the map
func (wp *wsPeer) getAndRemoveResponseChannel(key uint64) (respChan chan *Response, found bool) {
	wp.responseChannelsMutex.Lock()
	defer wp.responseChannelsMutex.Unlock()
	respChan, found = wp.responseChannels[key]
	delete(wp.responseChannels, key)
	return
}

func (wp *wsPeer) getPeerData(key string) interface{} {
	wp.clientDataStoreMu.Lock()
	defer wp.clientDataStoreMu.Unlock()
	return wp.clientDataStore[key]
}

func (wp *wsPeer) setPeerData(key string, value interface{}) {
	wp.clientDataStoreMu.Lock()
	defer wp.clientDataStoreMu.Unlock()
	if value == nil {
		delete(wp.clientDataStore, key)
	} else {
		wp.clientDataStore[key] = value
	}
}

func (wp *wsPeer) sendMessagesOfInterest(messagesOfInterestGeneration uint32, messagesOfInterestEnc []byte) {
	err := wp.Unicast(wp.netCtx, messagesOfInterestEnc, protocol.MsgOfInterestTag)
	if err != nil {
		wp.log.Errorf("ws send msgOfInterest: %v", err)
	} else {
		atomic.StoreUint32(&wp.messagesOfInterestGeneration, messagesOfInterestGeneration)
	}
}

func (wp *wsPeer) pfProposalCompressionSupported() bool {
	return wp.features&pfCompressedProposal != 0
}

func (wp *wsPeer) OnClose(f func()) {
	if wp.closers == nil {
		wp.closers = []func(){}
	}
	wp.closers = append(wp.closers, f)
}

//msgp:ignore peerFeatureFlag
type peerFeatureFlag int

const pfCompressedProposal peerFeatureFlag = 1

// versionPeerFeatures defines protocol version when peer features were introduced
const versionPeerFeatures = "2.2"

// versionPeerFeaturesNum is a parsed numeric representation of versionPeerFeatures
var versionPeerFeaturesNum [2]int64

func versionToMajorMinor(version string) (int64, int64, error) {
	parts := strings.Split(version, ".")
	if len(parts) != 2 {
		return 0, 0, fmt.Errorf("version %s does not have two components", version)
	}
	major, err := strconv.ParseInt(parts[0], 10, 8)
	if err != nil {
		return 0, 0, err
	}
	minor, err := strconv.ParseInt(parts[1], 10, 8)
	if err != nil {
		return 0, 0, err
	}
	return major, minor, nil
}

func decodePeerFeatures(version string, announcedFeatures string) peerFeatureFlag {
	major, minor, err := versionToMajorMinor(version)
	if err != nil {
		return 0
	}

	if major < versionPeerFeaturesNum[0] {
		return 0
	}
	if minor < versionPeerFeaturesNum[1] {
		return 0
	}

	var features peerFeatureFlag
	parts := strings.Split(announcedFeatures, ",")
	for _, part := range parts {
		part = strings.TrimSpace(part)
		if part == PeerFeatureProposalCompression {
			features |= pfCompressedProposal
		}
	}
	return features
}<|MERGE_RESOLUTION|>--- conflicted
+++ resolved
@@ -451,15 +451,10 @@
 	select {
 	case wp.sendBufferBulk <- sendMessages{msgs: msg, onRelease: outMsg.OnRelease}:
 	case <-wp.closing:
-<<<<<<< HEAD
-		outMsg.OnRelease()
-		wp.log.Debugf("peer closing %s", wp.conn.RemoteAddrString())
-=======
 		if outMsg.OnRelease != nil {
 			outMsg.OnRelease()
 		}
-		wp.net.log.Debugf("peer closing %s", wp.conn.RemoteAddr().String())
->>>>>>> 670010ae
+		wp.log.Debugf("peer closing %s", wp.conn.RemoteAddrString())
 		return
 	case <-ctx.Done():
 		if outMsg.OnRelease != nil {
