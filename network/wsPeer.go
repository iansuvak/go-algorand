--- conflicted
+++ resolved
@@ -509,9 +509,6 @@
 		}
 		msg.Tag = Tag(string(tag[:]))
 
-<<<<<<< HEAD
-		slurper.Reset(uint64(msg.Tag.MaxMessageSize()))
-=======
 		// Skip the message if it's a response to a request we didn't make or has timed out
 		if msg.Tag == protocol.TopicMsgRespTag && wp.lenResponseChannels() == 0 {
 			atomic.AddInt64(&wp.outstandingTopicRequests, -1)
@@ -534,8 +531,8 @@
 			wp.net.log.Warnf("wsPeer readLoop: received a TS response for a stale request from %s. %d bytes discarded", wp.conn.RemoteAddr().String(), n)
 			continue
 		}
-		slurper.Reset()
->>>>>>> f83a6564
+
+		slurper.Reset(uint64(msg.Tag.MaxMessageSize()))
 		err = slurper.Read(reader)
 		if err != nil {
 			wp.reportReadErr(err)
