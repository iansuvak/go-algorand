--- conflicted
+++ resolved
@@ -270,16 +270,11 @@
 		for _, spec := range genDecl.Specs {
 			if valueSpec, ok := spec.(*ast.ValueSpec); ok {
 				for _, n := range valueSpec.Names {
-<<<<<<< HEAD
-					if !strings.HasSuffix(n.Name, "MaxSize") {
-						declaredTags = append(declaredTags, n.Name)
-					}
-=======
-					if n.Name == "TagLength" {
+					if strings.HasSuffix(n.Name, "MaxSize") || n.Name == TagLength{
 						continue
 					}
 					declaredTags = append(declaredTags, n.Name)
->>>>>>> ae02370b
+					}
 				}
 			}
 		}
