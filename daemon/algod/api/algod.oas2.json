{
  "consumes": [
    "application/json"
  ],
  "produces": [
    "application/json"
  ],
  "schemes": [
    "http",
    "https"
  ],
  "swagger": "2.0",
  "info": {
    "description": "API endpoint for algod operations.",
    "title": "Algod REST API.",
    "contact": {
      "name": "algorand",
      "url": "https://www.algorand.com/get-in-touch/contact",
      "email": "contact@algorand.com"
    },
    "version": "0.0.1"
  },
  "host": "localhost",
  "basePath": "/",
  "paths": {
    "/health": {
      "get": {
        "tags": [
          "common"
        ],
        "produces": [
          "application/json"
        ],
        "schemes": [
          "http"
        ],
        "summary": "Returns OK if healthy.",
        "operationId": "HealthCheck",
        "responses": {
          "200": {
            "description": "OK."
          },
          "default": {
            "description": "Unknown Error"
          }
        }
      }
    },
    "/metrics": {
      "get": {
        "tags": [
          "common"
        ],
        "produces": [
          "text/plain"
        ],
        "schemes": [
          "http"
        ],
        "summary": "Return metrics about algod functioning.",
        "operationId": "Metrics",
        "responses": {
          "200": {
            "description": "text with \\#-comments and key:value lines"
          },
          "404": {
            "description": "metrics were compiled out"
          }
        }
      }
    },
    "/genesis": {
      "get": {
        "description": "Returns the entire genesis file in json.",
        "tags": [
          "common"
        ],
        "produces": [
          "application/json"
        ],
        "schemes": [
          "http"
        ],
        "summary": "Gets the genesis information.",
        "operationId": "GetGenesis",
        "responses": {
          "200": {
            "description": "The genesis file in json.",
            "schema": {
              "type": "string"
            }
          },
          "default": {
            "description": "Unknown Error"
          }
        }
      }
    },
    "/swagger.json": {
      "get": {
        "description": "Returns the entire swagger spec in json.",
        "tags": [
          "common"
        ],
        "produces": [
          "application/json"
        ],
        "schemes": [
          "http"
        ],
        "summary": "Gets the current swagger spec.",
        "operationId": "SwaggerJSON",
        "responses": {
          "200": {
            "description": "The current swagger spec",
            "schema": {
              "type": "string"
            }
          },
          "default": {
            "description": "Unknown Error"
          }
        }
      }
    },
    "/versions": {
      "get": {
        "description": "Retrieves the supported API versions, binary build versions, and genesis information.",
        "tags": [
          "common"
        ],
        "produces": [
          "application/json"
        ],
        "schemes": [
          "http"
        ],
        "operationId": "GetVersion",
        "responses": {
          "200": {
            "$ref": "#/responses/VersionsResponse"
          }
        }
      }
    },
    "/v2/accounts/{address}": {
      "get": {
        "description": "Given a specific account public key, this call returns the accounts status, balance and spendable amounts",
        "produces": [
          "application/json",
          "application/msgpack"
        ],
        "schemes": [
          "http"
        ],
        "summary": "Get account information.",
        "operationId": "AccountInformation",
        "parameters": [
          {
            "pattern": "[A-Z0-9]{58}",
            "type": "string",
            "description": "An account public key",
            "name": "address",
            "in": "path",
            "required": true
          },
          {
            "name": "exclude",
            "description": "When set to `all` will exclude asset holdings, application local state, created asset parameters, any created application parameters. Defaults to `none`.",
            "in": "query",
            "required": false,
            "type": "string",
            "enum": [
              "all",
              "none"
            ]
          },
          {
            "$ref": "#/parameters/format"
          }
        ],
        "responses": {
          "200": {
            "$ref": "#/responses/AccountResponse"
          },
          "400": {
            "description": "Bad request",
            "schema": {
              "$ref": "#/definitions/ErrorResponse"
            }
          },
          "401": {
            "description": "Invalid API Token",
            "schema": {
              "$ref": "#/definitions/ErrorResponse"
            }
          },
          "500": {
            "description": "Internal Error",
            "schema": {
              "$ref": "#/definitions/ErrorResponse"
            }
          },
          "default": {
            "description": "Unknown Error"
          }
        }
      },
      "parameters": [
        {
          "type": "string",
          "name": "address",
          "in": "path",
          "required": true
        },
        {
          "enum": [
            "json",
            "msgpack"
          ],
          "type": "string",
          "name": "format",
          "in": "query"
        }
      ]
    },
    "/v2/accounts/{address}/assets/{asset-id}": {
      "get": {
        "description": "Given a specific account public key and asset ID, this call returns the account's asset holding and asset parameters (if either exist). Asset parameters will only be returned if the provided address is the asset's creator.",
        "produces": [
          "application/json",
          "application/msgpack"
        ],
        "schemes": [
          "http"
        ],
        "summary": "Get account information about a given asset.",
        "operationId": "AccountAssetInformation",
        "parameters": [
          {
            "pattern": "[A-Z0-9]{58}",
            "type": "string",
            "description": "An account public key",
            "name": "address",
            "in": "path",
            "required": true
          },
          {
            "type": "integer",
            "description": "An asset identifier",
            "name": "asset-id",
            "in": "path",
            "required": true
          },
          {
            "$ref": "#/parameters/format"
          }
        ],
        "responses": {
          "200": {
            "$ref": "#/responses/AccountAssetResponse"
          },
          "400": {
            "description": "Malformed address or asset ID",
            "schema": {
              "$ref": "#/definitions/ErrorResponse"
            }
          },
          "401": {
            "description": "Invalid API Token",
            "schema": {
              "$ref": "#/definitions/ErrorResponse"
            }
          },
          "500": {
            "description": "Internal Error",
            "schema": {
              "$ref": "#/definitions/ErrorResponse"
            }
          },
          "default": {
            "description": "Unknown Error"
          }
        }
      },
      "parameters": [
        {
          "type": "string",
          "name": "address",
          "in": "path",
          "required": true
        },
        {
          "enum": [
            "json",
            "msgpack"
          ],
          "type": "string",
          "name": "format",
          "in": "query"
        }
      ]
    },
    "/v2/accounts/{address}/applications/{application-id}": {
      "get": {
        "description": "Given a specific account public key and application ID, this call returns the account's application local state and global state (AppLocalState and AppParams, if either exists). Global state will only be returned if the provided address is the application's creator.",
        "produces": [
          "application/json",
          "application/msgpack"
        ],
        "schemes": [
          "http"
        ],
        "summary": "Get account information about a given app.",
        "operationId": "AccountApplicationInformation",
        "parameters": [
          {
            "pattern": "[A-Z0-9]{58}",
            "type": "string",
            "description": "An account public key",
            "name": "address",
            "in": "path",
            "required": true
          },
          {
            "type": "integer",
            "description": "An application identifier",
            "name": "application-id",
            "in": "path",
            "required": true
          },
          {
            "$ref": "#/parameters/format"
          }
        ],
        "responses": {
          "200": {
            "$ref": "#/responses/AccountApplicationResponse"
          },
          "400": {
            "description": "Malformed address or application ID",
            "schema": {
              "$ref": "#/definitions/ErrorResponse"
            }
          },
          "401": {
            "description": "Invalid API Token",
            "schema": {
              "$ref": "#/definitions/ErrorResponse"
            }
          },
          "500": {
            "description": "Internal Error",
            "schema": {
              "$ref": "#/definitions/ErrorResponse"
            }
          },
          "default": {
            "description": "Unknown Error"
          }
        }
      },
      "parameters": [
        {
          "type": "string",
          "name": "address",
          "in": "path",
          "required": true
        },
        {
          "enum": [
            "json",
            "msgpack"
          ],
          "type": "string",
          "name": "format",
          "in": "query"
        }
      ]
    },
    "/v2/accounts/{address}/transactions/pending": {
      "get": {
        "description": "Get the list of pending transactions by address, sorted by priority, in decreasing order, truncated at the end at MAX. If MAX = 0, returns all pending transactions.\n",
        "produces": [
          "application/json",
          "application/msgpack"
        ],
        "schemes": [
          "http"
        ],
        "summary": "Get a list of unconfirmed transactions currently in the transaction pool by address.",
        "operationId": "GetPendingTransactionsByAddress",
        "parameters": [
          {
            "pattern": "[A-Z0-9]{58}",
            "type": "string",
            "description": "An account public key",
            "name": "address",
            "in": "path",
            "required": true
          },
          {
            "$ref": "#/parameters/max"
          },
          {
            "$ref": "#/parameters/format"
          }
        ],
        "responses": {
          "200": {
            "$ref": "#/responses/PendingTransactionsResponse"
          },
          "400": {
            "description": "Max must be a non-negative integer",
            "schema": {
              "$ref": "#/definitions/ErrorResponse"
            }
          },
          "401": {
            "description": "Invalid API Token",
            "schema": {
              "$ref": "#/definitions/ErrorResponse"
            }
          },
          "500": {
            "description": "Internal Error",
            "schema": {
              "$ref": "#/definitions/ErrorResponse"
            }
          },
          "503": {
            "description": "Service Temporarily Unavailable",
            "schema": {
              "$ref": "#/definitions/ErrorResponse"
            }
          },
          "default": {
            "description": "Unknown Error"
          }
        }
      },
      "parameters": [
        {
          "type": "string",
          "name": "address",
          "in": "path",
          "required": true
        }
      ]
    },
    "/v2/blocks/{round}": {
      "get": {
        "produces": [
          "application/json",
          "application/msgpack"
        ],
        "schemes": [
          "http"
        ],
        "summary": "Get the block for the given round.",
        "operationId": "GetBlock",
        "parameters": [
          {
            "minimum": 0,
            "type": "integer",
            "description": "The round from which to fetch block information.",
            "name": "round",
            "in": "path",
            "required": true
          },
          {
            "$ref": "#/parameters/format"
          }
        ],
        "responses": {
          "200": {
            "$ref": "#/responses/BlockResponse"
          },
          "400": {
            "description": "Bad Request - Non integer number",
            "schema": {
              "$ref": "#/definitions/ErrorResponse"
            }
          },
          "401": {
            "description": "Invalid API Token",
            "schema": {
              "$ref": "#/definitions/ErrorResponse"
            }
          },
          "404": {
            "description": "None existing block ",
            "schema": {
              "$ref": "#/definitions/ErrorResponse"
            }
          },
          "500": {
            "description": "Internal Error",
            "schema": {
              "$ref": "#/definitions/ErrorResponse"
            }
          },
          "default": {
            "description": "Unknown Error"
          }
        }
      },
      "parameters": [
        {
          "type": "string",
          "name": "round",
          "in": "path",
          "required": true
        },
        {
          "enum": [
            "json",
            "msgpack"
          ],
          "type": "string",
          "name": "format",
          "in": "query"
        }
      ]
    },
    "/v2/blocks/{round}/transactions/{txid}/proof": {
      "get": {
        "produces": [
          "application/json"
        ],
        "schemes": [
          "http"
        ],
        "summary": "Get a Merkle proof for a transaction in a block.",
        "operationId": "GetProof",
        "parameters": [
          {
            "type": "integer",
            "description": "The round in which the transaction appears.",
            "name": "round",
            "in": "path",
            "required": true
          },
          {
            "type": "string",
            "pattern": "[A-Z0-9]+",
            "description": "The transaction ID for which to generate a proof.",
            "name": "txid",
            "in": "path",
            "required": true
          },
          {
            "type": "string",
            "enum": [
              "sha512_256",
              "sha256"
            ],
            "description": "The type of hash function used to create the proof, must be one of: \n* sha512_256 \n* sha256",
            "name": "hashtype",
            "in": "query",
            "required": false
          },
          {
            "$ref": "#/parameters/format"
          }
        ],
        "responses": {
          "200": {
            "$ref": "#/responses/ProofResponse"
          },
          "400": {
            "description": "Malformed round number or transaction ID",
            "schema": {
              "$ref": "#/definitions/ErrorResponse"
            }
          },
          "401": {
            "description": "Invalid API token",
            "schema": {
              "$ref": "#/definitions/ErrorResponse"
            }
          },
          "404": {
            "description": "Non-existent block or transaction",
            "schema": {
              "$ref": "#/definitions/ErrorResponse"
            }
          },
          "500": {
            "description": "Internal error, including protocol not supporting Merkle proofs.",
            "schema": {
              "$ref": "#/definitions/ErrorResponse"
            }
          },
          "default": {
            "description": "Unknown error"
          }
        }
      },
      "parameters": [
        {
          "type": "integer",
          "name": "round",
          "in": "path",
          "required": true
        },
        {
          "type": "string",
          "name": "txid",
          "in": "path",
          "required": true
        }
      ]
    },
    "/v2/ledger/supply": {
      "get": {
        "produces": [
          "application/json"
        ],
        "schemes": [
          "http"
        ],
        "summary": "Get the current supply reported by the ledger.",
        "operationId": "GetSupply",
        "responses": {
          "200": {
            "$ref": "#/responses/SupplyResponse"
          },
          "401": {
            "description": "Invalid API Token",
            "schema": {
              "$ref": "#/definitions/ErrorResponse"
            }
          },
          "default": {
            "description": "Unknown Error"
          }
        }
      }
    },
    "/v2/participation": {
      "get": {
        "tags": [
          "private"
        ],
        "description": "Return a list of participation keys",
        "produces": [
          "application/json"
        ],
        "schemes": [
          "http"
        ],
        "summary": "Return a list of participation keys",
        "operationId": "GetParticipationKeys",
        "responses": {
          "200": {
            "description": "OK",
            "$ref": "#/responses/ParticipationKeysResponse"
          },
          "400": {
            "description": "Bad Request",
            "schema": {
              "$ref": "#/definitions/ErrorResponse"
            }
          },
          "401": {
            "description": "Invalid API Token",
            "schema": {
              "$ref": "#/definitions/ErrorResponse"
            }
          },
          "404": {
            "description": "Participation Key Not Found",
            "schema": {
              "$ref": "#/definitions/ErrorResponse"
            }
          },
          "500": {
            "description": "Internal Error",
            "schema": {
              "$ref": "#/definitions/ErrorResponse"
            }
          },
          "default": {
            "description": "Unknown Error"
          }
        }
      },
      "post": {
        "tags": [
          "private"
        ],
        "consumes": [
          "application/msgpack"
        ],
        "produces": [
          "application/json"
        ],
        "schemes": [
          "http"
        ],
        "summary": "Add a participation key to the node",
        "operationId": "AddParticipationKey",
        "parameters": [
          {
            "description": "The participation key to add to the node",
            "name": "participationkey",
            "in": "body",
            "required": true,
            "schema": {
              "type": "string",
              "format": "binary"
            }
          }
        ],
        "responses": {
          "200": {
            "$ref": "#/responses/PostParticipationResponse"
          },
          "400": {
            "description": "Bad Request",
            "schema": {
              "$ref": "#/definitions/ErrorResponse"
            }
          },
          "401": {
            "description": "Invalid API Token",
            "schema": {
              "$ref": "#/definitions/ErrorResponse"
            }
          },
          "404": {
            "description": "Participation Key Not Found",
            "schema": {
              "$ref": "#/definitions/ErrorResponse"
            }
          },
          "500": {
            "description": "Internal Error",
            "schema": {
              "$ref": "#/definitions/ErrorResponse"
            }
          },
          "503": {
            "description": "Service Temporarily Unavailable",
            "schema": {
              "$ref": "#/definitions/ErrorResponse"
            }
          },
          "default": {
            "description": "Unknown Error"
          }
        }
      }
    },
    "/v2/participation/{participation-id}": {
      "delete": {
        "tags": [
          "private"
        ],
        "description": "Delete a given participation key by ID",
        "produces": [
          "application/json"
        ],
        "schemes": [
          "http"
        ],
        "summary": "Delete a given participation key by ID",
        "operationId": "DeleteParticipationKeyByID",
        "responses": {
          "200": {
            "description": "Participation key got deleted by ID"
          },
          "400": {
            "description": "Bad Request",
            "schema": {
              "$ref": "#/definitions/ErrorResponse"
            }
          },
          "401": {
            "description": "Invalid API Token",
            "schema": {
              "$ref": "#/definitions/ErrorResponse"
            }
          },
          "404": {
            "description": "Participation Key Not Found",
            "schema": {
              "$ref": "#/definitions/ErrorResponse"
            }
          },
          "500": {
            "description": "Internal Error",
            "schema": {
              "$ref": "#/definitions/ErrorResponse"
            }
          },
          "default": {
            "description": "Unknown Error"
          }
        }
      },
      "get": {
        "tags": [
          "private"
        ],
        "description": "Given a participation ID, return information about that participation key",
        "produces": [
          "application/json"
        ],
        "schemes": [
          "http"
        ],
        "summary": "Get participation key info given a participation ID",
        "operationId": "GetParticipationKeyByID",
        "responses": {
          "200": {
            "description": "OK",
            "$ref": "#/responses/ParticipationKeyResponse"
          },
          "400": {
            "description": "Bad Request",
            "schema": {
              "$ref": "#/definitions/ErrorResponse"
            }
          },
          "401": {
            "description": "Invalid API Token",
            "schema": {
              "$ref": "#/definitions/ErrorResponse"
            }
          },
          "404": {
            "description": "Participation Key Not Found",
            "schema": {
              "$ref": "#/definitions/ErrorResponse"
            }
          },
          "500": {
            "description": "Internal Error",
            "schema": {
              "$ref": "#/definitions/ErrorResponse"
            }
          },
          "default": {
            "description": "Unknown Error"
          }
        }
      },
      "post": {
        "tags": [
          "private"
        ],
        "description": "Given a participation ID, append state proof keys to a particular set of participation keys",
        "consumes": [
          "application/msgpack"
        ],
        "produces": [
          "application/json"
        ],
        "parameters": [
          {
            "description": "The state proof keys to add to an existing participation ID",
            "name": "keymap",
            "in": "body",
            "required": true,
            "schema": {
              "type": "string",
              "format": "binary"
            }
          }
        ],
        "schemes": [
          "http"
        ],
        "summary": "Append state proof keys to a participation key",
        "operationId": "AppendKeys",
        "responses": {
          "200": {
            "description": "OK",
            "$ref": "#/responses/ParticipationKeyResponse"
          },
          "400": {
            "description": "Bad Request",
            "schema": {
              "$ref": "#/definitions/ErrorResponse"
            }
          },
          "401": {
            "description": "Invalid API Token",
            "schema": {
              "$ref": "#/definitions/ErrorResponse"
            }
          },
          "404": {
            "description": "Participation Key Not Found",
            "schema": {
              "$ref": "#/definitions/ErrorResponse"
            }
          },
          "500": {
            "description": "Internal Error",
            "schema": {
              "$ref": "#/definitions/ErrorResponse"
            }
          },
          "default": {
            "description": "Unknown Error"
          }
        }
      },
      "parameters": [
        {
          "type": "string",
          "name": "participation-id",
          "in": "path",
          "required": true
        }
      ]
    },
    "/v2/shutdown": {
      "post": {
        "description": "Special management endpoint to shutdown the node. Optionally provide a timeout parameter to indicate that the node should begin shutting down after a number of seconds.",
        "tags": [
          "private"
        ],
        "operationId": "ShutdownNode",
        "parameters": [
          {
            "type": "integer",
            "default": 0,
            "name": "timeout",
            "in": "query"
          }
        ],
        "responses": {
          "200": {
            "schema": {
              "type": "object"
            }
          }
        }
      }
    },
    "/v2/status": {
      "get": {
        "produces": [
          "application/json"
        ],
        "schemes": [
          "http"
        ],
        "summary": "Gets the current node status.",
        "operationId": "GetStatus",
        "responses": {
          "200": {
            "$ref": "#/responses/NodeStatusResponse"
          },
          "401": {
            "description": "Invalid API Token",
            "schema": {
              "$ref": "#/definitions/ErrorResponse"
            }
          },
          "500": {
            "description": "Internal Error",
            "schema": {
              "type": "string"
            }
          },
          "default": {
            "description": "Unknown Error"
          }
        }
      }
    },
    "/v2/status/wait-for-block-after/{round}": {
      "get": {
        "description": "Waits for a block to appear after round {round} and returns the node's status at the time.",
        "produces": [
          "application/json"
        ],
        "schemes": [
          "http"
        ],
        "summary": "Gets the node status after waiting for the given round.",
        "operationId": "WaitForBlock",
        "parameters": [
          {
            "minimum": 0,
            "type": "integer",
            "description": "The round to wait until returning status",
            "name": "round",
            "in": "path",
            "required": true
          }
        ],
        "responses": {
          "200": {
            "$ref": "#/responses/NodeStatusResponse"
          },
          "400": {
            "description": "Bad Request -- number must be non-negative integer ",
            "schema": {
              "$ref": "#/definitions/ErrorResponse"
            }
          },
          "401": {
            "description": "Invalid API Token",
            "schema": {
              "$ref": "#/definitions/ErrorResponse"
            }
          },
          "500": {
            "description": "Internal Error",
            "schema": {
              "$ref": "#/definitions/ErrorResponse"
            }
          },
          "503": {
            "description": "Service Temporarily Unavailable",
            "schema": {
              "$ref": "#/definitions/ErrorResponse"
            }
          },
          "default": {
            "description": "Unknown Error"
          }
        }
      },
      "parameters": [
        {
          "type": "string",
          "name": "round",
          "in": "path",
          "required": true
        }
      ]
    },
    "/v2/transactions": {
      "post": {
        "consumes": [
          "application/x-binary"
        ],
        "produces": [
          "application/json"
        ],
        "schemes": [
          "http"
        ],
        "summary": "Broadcasts a raw transaction to the network.",
        "operationId": "RawTransaction",
        "parameters": [
          {
            "description": "The byte encoded signed transaction to broadcast to network",
            "name": "rawtxn",
            "in": "body",
            "required": true,
            "schema": {
              "type": "string",
              "format": "binary"
            }
          }
        ],
        "responses": {
          "200": {
            "$ref": "#/responses/PostTransactionsResponse"
          },
          "400": {
            "description": "Bad Request - Malformed Algorand transaction ",
            "schema": {
              "$ref": "#/definitions/ErrorResponse"
            }
          },
          "401": {
            "description": "Invalid API Token",
            "schema": {
              "$ref": "#/definitions/ErrorResponse"
            }
          },
          "500": {
            "description": "Internal Error",
            "schema": {
              "$ref": "#/definitions/ErrorResponse"
            }
          },
          "503": {
            "description": "Service Temporarily Unavailable",
            "schema": {
              "$ref": "#/definitions/ErrorResponse"
            }
          },
          "default": {
            "description": "Unknown Error"
          }
        }
      }
    },
    "/v2/transactions/params": {
      "get": {
        "produces": [
          "application/json"
        ],
        "schemes": [
          "http"
        ],
        "summary": "Get parameters for constructing a new transaction",
        "operationId": "TransactionParams",
        "responses": {
          "200": {
            "$ref": "#/responses/TransactionParametersResponse"
          },
          "401": {
            "description": "Invalid API Token",
            "schema": {
              "$ref": "#/definitions/ErrorResponse"
            }
          },
          "500": {
            "description": "Internal Error",
            "schema": {
              "$ref": "#/definitions/ErrorResponse"
            }
          },
          "503": {
            "description": "Service Temporarily Unavailable",
            "schema": {
              "$ref": "#/definitions/ErrorResponse"
            }
          },
          "default": {
            "description": "Unknown Error"
          }
        }
      }
    },
    "/v2/transactions/pending": {
      "get": {
        "description": "Get the list of pending transactions, sorted by priority, in decreasing order, truncated at the end at MAX. If MAX = 0, returns all pending transactions.\n",
        "produces": [
          "application/json",
          "application/msgpack"
        ],
        "schemes": [
          "http"
        ],
        "summary": "Get a list of unconfirmed transactions currently in the transaction pool.",
        "operationId": "GetPendingTransactions",
        "parameters": [
          {
            "$ref": "#/parameters/max"
          },
          {
            "$ref": "#/parameters/format"
          }
        ],
        "responses": {
          "200": {
            "$ref": "#/responses/PendingTransactionsResponse"
          },
          "401": {
            "description": "Invalid API Token",
            "schema": {
              "$ref": "#/definitions/ErrorResponse"
            }
          },
          "500": {
            "description": "Internal Error",
            "schema": {
              "$ref": "#/definitions/ErrorResponse"
            }
          },
          "503": {
            "description": "Service Temporarily Unavailable",
            "schema": {
              "$ref": "#/definitions/ErrorResponse"
            }
          },
          "default": {
            "description": "Unknown Error"
          }
        }
      }
    },
    "/v2/transactions/pending/{txid}": {
      "get": {
        "description": "Given a transaction ID of a recently submitted transaction, it returns information about it.  There are several cases when this might succeed:\n- transaction committed (committed round \u003e 0)\n- transaction still in the pool (committed round = 0, pool error = \"\")\n- transaction removed from pool due to error (committed round = 0, pool error != \"\")\nOr the transaction may have happened sufficiently long ago that the node no longer remembers it, and this will return an error.\n",
        "produces": [
          "application/json",
          "application/msgpack"
        ],
        "schemes": [
          "http"
        ],
        "summary": "Get a specific pending transaction.",
        "operationId": "PendingTransactionInformation",
        "parameters": [
          {
            "pattern": "[A-Z0-9]+",
            "type": "string",
            "description": "A transaction ID",
            "name": "txid",
            "in": "path",
            "required": true
          },
          {
            "$ref": "#/parameters/format"
          }
        ],
        "responses": {
          "200": {
            "description": "Given a transaction ID of a recently submitted transaction, it returns information about it.  There are several cases when this might succeed:\n- transaction committed (committed round \u003e 0)\n- transaction still in the pool (committed round = 0, pool error = \"\")\n- transaction removed from pool due to error (committed round = 0, pool error != \"\")\n\nOr the transaction may have happened sufficiently long ago that the node no longer remembers it, and this will return an error.",
            "schema": {
              "$ref": "#/definitions/PendingTransactionResponse"
            }
          },
          "400": {
            "description": "Bad Request",
            "schema": {
              "$ref": "#/definitions/ErrorResponse"
            }
          },
          "401": {
            "description": "Invalid API Token",
            "schema": {
              "$ref": "#/definitions/ErrorResponse"
            }
          },
          "404": {
            "description": "Transaction Not Found",
            "schema": {
              "$ref": "#/definitions/ErrorResponse"
            }
          },
          "default": {
            "description": "Unknown Error"
          }
        }
      },
      "parameters": [
        {
          "type": "string",
          "name": "txid",
          "in": "path",
          "required": true
        }
      ]
    },
    "/v2/transactions/state-proof/{round}": {
      "parameters": [
        {
          "type": "integer",
          "name": "round",
          "in": "path",
          "required": true,
          "minimum": 0
        }
      ],
      "get": {
        "produces": [
          "application/json"
        ],
        "schemes": [
          "http"
        ],
        "summary": "Get the state proof transaction for a given round",
        "operationId": "StateProof",
        "responses": {
          "200": {
            "$ref": "#/components/responses/StateProofResponse"
          },
          "401": {
            "description": "Invalid API Token",
            "schema": {
              "$ref": "#/definitions/ErrorResponse"
            }
          },
          "404": {
            "description": "State proof transaction not found",
            "schema": {
              "$ref": "#/definitions/ErrorResponse"
            }
          },
          "500": {
            "description": "Internal Error",
            "schema": {
              "$ref": "#/definitions/ErrorResponse"
            }
          },
          "503": {
            "description": "Service Temporarily Unavailable",
            "schema": {
              "$ref": "#/definitions/ErrorResponse"
            }
          },
          "default": {
            "description": "Unknown Error"
          }
        }
      }
    },
    "/v2/applications/{application-id}": {
      "get": {
        "description": "Given a application ID, it returns application information including creator, approval and clear programs, global and local schemas, and global state.",
        "produces": [
          "application/json"
        ],
        "schemes": [
          "http"
        ],
        "summary": "Get application information.",
        "operationId": "GetApplicationByID",
        "parameters": [
          {
            "type": "integer",
            "description": "An application identifier",
            "name": "application-id",
            "in": "path",
            "required": true
          }
        ],
        "responses": {
          "200": {
            "description": "OK",
            "$ref": "#/responses/ApplicationResponse"
          },
          "400": {
            "description": "Bad Request",
            "schema": {
              "$ref": "#/definitions/ErrorResponse"
            }
          },
          "401": {
            "description": "Invalid API Token",
            "schema": {
              "$ref": "#/definitions/ErrorResponse"
            }
          },
          "404": {
            "description": "Application Not Found",
            "schema": {
              "$ref": "#/definitions/ErrorResponse"
            }
          },
          "500": {
            "description": "Internal Error",
            "schema": {
              "$ref": "#/definitions/ErrorResponse"
            }
          },
          "default": {
            "description": "Unknown Error"
          }
        }
      },
      "parameters": [
        {
          "type": "integer",
          "name": "application-id",
          "in": "path",
          "required": true
        }
      ]
    },
    "/v2/assets/{asset-id}": {
      "get": {
        "description": "Given a asset ID, it returns asset information including creator, name, total supply and special addresses.",
        "produces": [
          "application/json"
        ],
        "schemes": [
          "http"
        ],
        "summary": "Get asset information.",
        "operationId": "GetAssetByID",
        "parameters": [
          {
            "type": "integer",
            "description": "An asset identifier",
            "name": "asset-id",
            "in": "path",
            "required": true
          }
        ],
        "responses": {
          "200": {
            "description": "OK",
            "$ref": "#/responses/AssetResponse"
          },
          "400": {
            "description": "Bad Request",
            "schema": {
              "$ref": "#/definitions/ErrorResponse"
            }
          },
          "401": {
            "description": "Invalid API Token",
            "schema": {
              "$ref": "#/definitions/ErrorResponse"
            }
          },
          "404": {
            "description": "Application Not Found",
            "schema": {
              "$ref": "#/definitions/ErrorResponse"
            }
          },
          "500": {
            "description": "Internal Error",
            "schema": {
              "$ref": "#/definitions/ErrorResponse"
            }
          },
          "default": {
            "description": "Unknown Error"
          }
        }
      },
      "parameters": [
        {
          "type": "integer",
          "name": "asset-id",
          "in": "path",
          "required": true
        }
      ]
    },
    "/v2/teal/compile": {
      "post": {
        "description": "Given TEAL source code in plain text, return base64 encoded program bytes and base32 SHA512_256 hash of program bytes (Address style). This endpoint is only enabled when a node's configuration file sets EnableDeveloperAPI to true.",
        "consumes": [
          "text/plain"
        ],
        "produces": [
          "application/json"
        ],
        "schemes": [
          "http"
        ],
        "summary": "Compile TEAL source code to binary, produce its hash",
        "operationId": "TealCompile",
        "parameters": [
          {
            "description": "TEAL source code to be compiled",
            "name": "source",
            "in": "body",
            "required": true,
            "schema": {
              "type": "string",
              "format": "binary"
            }
          }
        ],
        "responses": {
          "200": {
            "description": "Successful compilation",
            "$ref": "#/responses/CompileResponse"
          },
          "400": {
            "description": "Bad Request - Teal Compile Error",
            "schema": {
              "$ref": "#/definitions/ErrorResponse"
            }
          },
          "401": {
            "description": "Invalid API Token",
            "schema": {
              "$ref": "#/definitions/ErrorResponse"
            }
          },
          "404": {
            "description": "Developer API not enabled"
          },
          "500": {
            "description": "Internal Error",
            "schema": {
              "$ref": "#/definitions/ErrorResponse"
            }
          },
          "default": {
            "description": "Unknown Error"
          }
        }
      }
    },
    "/v2/teal/disassemble": {
      "post": {
        "description": "Given the base64 encoded program bytes, return the TEAL source code in plain text. This endpoint is only enabled when a node's configuration file sets EnableDeveloperAPI to true.",
        "consumes": [
          "application/x-binary"
        ],
        "produces": [
          "application/json"
        ],
        "schemes": [
          "http"
        ],
        "summary": "Disassemble program bytes into the TEAL source code.",
        "operationId": "TealDisassemble",
        "parameters": [
          {
            "description": "TEAL program binary to be disassembled",
            "name": "source",
            "in": "body",
            "required": true,
            "schema": {
              "type": "string",
              "format": "byte"
            }
          }
        ],
        "responses": {
          "200": {
            "description": "Successful disassembly",
            "$ref": "#/responses/DisassembleResponse"
          },
          "400": {
            "description": "Bad Request - Teal Compile Error",
            "schema": {
              "$ref": "#/definitions/ErrorResponse"
            }
          },
          "401": {
            "description": "Invalid API Token",
            "schema": {
              "$ref": "#/definitions/ErrorResponse"
            }
          },
          "404": {
            "description": "Developer API not enabled"
          },
          "500": {
            "description": "Internal Error",
            "schema": {
              "$ref": "#/definitions/ErrorResponse"
            }
          },
          "default": {
            "description": "Unknown Error"
          }
        }
      }
    },
    "/v2/catchup/{catchpoint}": {
      "post": {
        "tags": [
          "private"
        ],
        "description": "Given a catchpoint, it starts catching up to this catchpoint",
        "produces": [
          "application/json"
        ],
        "schemes": [
          "http"
        ],
        "summary": "Starts a catchpoint catchup.",
        "operationId": "StartCatchup",
        "parameters": [
          {
            "$ref": "#/parameters/catchpoint"
          }
        ],
        "responses": {
          "200": {
            "description": "OK",
            "$ref": "#/responses/CatchpointStartResponse"
          },
          "201": {
            "description": "OK",
            "$ref": "#/responses/CatchpointStartResponse"
          },
          "400": {
            "description": "Bad Request",
            "schema": {
              "$ref": "#/definitions/ErrorResponse"
            }
          },
          "401": {
            "description": "Invalid API Token",
            "schema": {
              "$ref": "#/definitions/ErrorResponse"
            }
          },
          "500": {
            "description": "Internal Error",
            "schema": {
              "$ref": "#/definitions/ErrorResponse"
            }
          },
          "default": {
            "description": "Unknown Error"
          }
        }
      },
      "delete": {
        "tags": [
          "private"
        ],
        "description": "Given a catchpoint, it aborts catching up to this catchpoint",
        "produces": [
          "application/json"
        ],
        "schemes": [
          "http"
        ],
        "summary": "Aborts a catchpoint catchup.",
        "operationId": "AbortCatchup",
        "parameters": [
          {
            "$ref": "#/parameters/catchpoint"
          }
        ],
        "responses": {
          "200": {
            "$ref": "#/responses/CatchpointAbortResponse"
          },
          "400": {
            "description": "Bad Request",
            "schema": {
              "$ref": "#/definitions/ErrorResponse"
            }
          },
          "401": {
            "description": "Invalid API Token",
            "schema": {
              "$ref": "#/definitions/ErrorResponse"
            }
          },
          "500": {
            "description": "Internal Error",
            "schema": {
              "$ref": "#/definitions/ErrorResponse"
            }
          },
          "default": {
            "description": "Unknown Error"
          }
        }
      },
      "parameters": [
        {
          "type": "string",
          "name": "catchpoint",
          "in": "path",
          "required": true
        }
      ]
    },
    "/v2/teal/dryrun": {
      "post": {
        "description": "Executes TEAL program(s) in context and returns debugging information about the execution. This endpoint is only enabled when a node's configuration file sets EnableDeveloperAPI to true.",
        "consumes": [
          "application/json",
          "application/msgpack"
        ],
        "produces": [
          "application/json"
        ],
        "schemes": [
          "http"
        ],
        "summary": "Provide debugging information for a transaction (or group).",
        "operationId": "TealDryrun",
        "parameters": [
          {
            "description": "Transaction (or group) and any accompanying state-simulation data.",
            "name": "request",
            "in": "body",
            "schema": {
              "$ref": "#/definitions/DryrunRequest"
            }
          }
        ],
        "responses": {
          "200": {
            "description": "OK",
            "$ref": "#/responses/DryrunResponse"
          },
          "400": {
            "description": "Bad Request",
            "schema": {
              "$ref": "#/definitions/ErrorResponse"
            }
          },
          "401": {
            "description": "Invalid API Token",
            "schema": {
              "$ref": "#/definitions/ErrorResponse"
            }
          },
          "404": {
            "description": "Developer API not enabled"
          },
          "500": {
            "description": "Internal Error",
            "schema": {
              "$ref": "#/definitions/ErrorResponse"
            }
          },
          "default": {
            "description": "Unknown Error"
          }
        }
      }
    }
  },
  "definitions": {
    "Account": {
      "description": "Account information at a given round.\n\nDefinition:\ndata/basics/userBalance.go : AccountData\n",
      "type": "object",
      "required": [
        "round",
        "address",
        "amount",
        "pending-rewards",
        "amount-without-pending-rewards",
        "rewards",
        "status",
        "min-balance",
        "total-apps-opted-in",
        "total-assets-opted-in",
        "total-created-apps",
        "total-created-assets"
      ],
      "properties": {
        "address": {
          "description": "the account public key",
          "type": "string"
        },
        "amount": {
          "description": "\\[algo\\] total number of MicroAlgos in the account",
          "type": "integer"
        },
        "min-balance": {
          "description": "MicroAlgo balance required by the account.\n\nThe requirement grows based on asset and application usage.",
          "type": "integer"
        },
        "amount-without-pending-rewards": {
          "description": "specifies the amount of MicroAlgos in the account, without the pending rewards.",
          "type": "integer"
        },
        "apps-local-state": {
          "description": "\\[appl\\] applications local data stored in this account.\n\nNote the raw object uses `map[int] -\u003e AppLocalState` for this type.",
          "type": "array",
          "items": {
            "$ref": "#/definitions/ApplicationLocalState"
          }
        },
        "total-apps-opted-in": {
          "description": "The count of all applications that have been opted in, equivalent to the count of application local data (AppLocalState objects) stored in this account.",
          "type": "integer"
        },
        "apps-total-schema": {
          "description": "\\[tsch\\] stores the sum of all of the local schemas and global schemas in this account.\n\nNote: the raw account uses `StateSchema` for this type.",
          "$ref": "#/definitions/ApplicationStateSchema"
        },
        "apps-total-extra-pages": {
          "description": "\\[teap\\] the sum of all extra application program pages for this account.",
          "type": "integer"
        },
        "assets": {
          "description": "\\[asset\\] assets held by this account.\n\nNote the raw object uses `map[int] -\u003e AssetHolding` for this type.",
          "type": "array",
          "items": {
            "$ref": "#/definitions/AssetHolding"
          }
        },
        "total-assets-opted-in": {
          "description": "The count of all assets that have been opted in, equivalent to the count of AssetHolding objects held by this account.",
          "type": "integer"
        },
        "created-apps": {
          "description": "\\[appp\\] parameters of applications created by this account including app global data.\n\nNote: the raw account uses `map[int] -\u003e AppParams` for this type.",
          "type": "array",
          "items": {
            "$ref": "#/definitions/Application"
          }
        },
        "total-created-apps": {
          "description": "The count of all apps (AppParams objects) created by this account.",
          "type": "integer"
        },
        "created-assets": {
          "description": "\\[apar\\] parameters of assets created by this account.\n\nNote: the raw account uses `map[int] -\u003e Asset` for this type.",
          "type": "array",
          "items": {
            "$ref": "#/definitions/Asset"
          }
        },
        "total-created-assets": {
          "description": "The count of all assets (AssetParams objects) created by this account.",
          "type": "integer"
        },
        "participation": {
          "$ref": "#/definitions/AccountParticipation"
        },
        "pending-rewards": {
          "description": "amount of MicroAlgos of pending rewards in this account.",
          "type": "integer"
        },
        "reward-base": {
          "description": "\\[ebase\\] used as part of the rewards computation. Only applicable to accounts which are participating.",
          "type": "integer"
        },
        "rewards": {
          "description": "\\[ern\\] total rewards of MicroAlgos the account has received, including pending rewards.",
          "type": "integer"
        },
        "round": {
          "description": "The round for which this information is relevant.",
          "type": "integer"
        },
        "status": {
          "description": "\\[onl\\] delegation status of the account's MicroAlgos\n* Offline - indicates that the associated account is delegated.\n*  Online  - indicates that the associated account used as part of the delegation pool.\n*   NotParticipating - indicates that the associated account is neither a delegator nor a delegate.",
          "type": "string"
        },
        "sig-type": {
          "description": "Indicates what type of signature is used by this account, must be one of:\n* sig\n* msig\n* lsig",
          "type": "string",
          "enum": [
            "sig",
            "msig",
            "lsig"
          ]
        },
        "auth-addr": {
          "description": "\\[spend\\] the address against which signing should be checked. If empty, the address of the current account is used. This field can be updated in any transaction by setting the RekeyTo field.",
          "type": "string",
          "x-algorand-format": "Address"
        }
      }
    },
    "AccountParticipation": {
      "description": "AccountParticipation describes the parameters used by this account in consensus protocol.",
      "type": "object",
      "required": [
        "vote-participation-key",
        "selection-participation-key",
        "vote-first-valid",
        "vote-last-valid",
        "vote-key-dilution"
      ],
      "properties": {
        "selection-participation-key": {
          "description": "\\[sel\\] Selection public key (if any) currently registered for this round.",
          "type": "string",
          "format": "byte"
        },
        "vote-first-valid": {
          "description": "\\[voteFst\\] First round for which this participation is valid.",
          "type": "integer"
        },
        "vote-key-dilution": {
          "description": "\\[voteKD\\] Number of subkeys in each batch of participation keys.",
          "type": "integer"
        },
        "vote-last-valid": {
          "description": "\\[voteLst\\] Last round for which this participation is valid.",
          "type": "integer"
        },
        "vote-participation-key": {
          "description": "\\[vote\\] root participation public key (if any) currently registered for this round.",
          "type": "string",
          "format": "byte"
        },
        "state-proof-key": {
          "description": "\\[stprf\\] Root of the state proof key (if any)",
          "type": "string",
          "format": "byte"
        }
      }
    },
    "Asset": {
      "description": "Specifies both the unique identifier and the parameters for an asset",
      "type": "object",
      "required": [
        "index",
        "params"
      ],
      "properties": {
        "index": {
          "description": "unique asset identifier",
          "type": "integer"
        },
        "params": {
          "$ref": "#/definitions/AssetParams"
        }
      }
    },
    "AssetHolding": {
      "description": "Describes an asset held by an account.\n\nDefinition:\ndata/basics/userBalance.go : AssetHolding",
      "type": "object",
      "required": [
        "asset-id",
        "amount",
        "is-frozen"
      ],
      "properties": {
        "amount": {
          "description": "\\[a\\] number of units held.",
          "type": "integer",
          "x-algorand-format": "uint64"
        },
        "asset-id": {
          "description": "Asset ID of the holding.",
          "type": "integer",
          "x-go-name": "AssetID"
        },
        "is-frozen": {
          "description": "\\[f\\] whether or not the holding is frozen.",
          "type": "boolean"
        }
      }
    },
    "AssetParams": {
      "description": "AssetParams specifies the parameters for an asset.\n\n\\[apar\\] when part of an AssetConfig transaction.\n\nDefinition:\ndata/transactions/asset.go : AssetParams",
      "type": "object",
      "required": [
        "creator",
        "total",
        "decimals"
      ],
      "properties": {
        "clawback": {
          "description": "\\[c\\] Address of account used to clawback holdings of this asset.  If empty, clawback is not permitted.",
          "type": "string"
        },
        "creator": {
          "description": "The address that created this asset. This is the address where the parameters for this asset can be found, and also the address where unwanted asset units can be sent in the worst case.",
          "type": "string"
        },
        "decimals": {
          "description": "\\[dc\\] The number of digits to use after the decimal point when displaying this asset. If 0, the asset is not divisible. If 1, the base unit of the asset is in tenths. If 2, the base unit of the asset is in hundredths, and so on. This value must be between 0 and 19 (inclusive).",
          "type": "integer",
          "maximum": 19,
          "minimum": 0
        },
        "default-frozen": {
          "description": "\\[df\\] Whether holdings of this asset are frozen by default.",
          "type": "boolean"
        },
        "freeze": {
          "description": "\\[f\\] Address of account used to freeze holdings of this asset.  If empty, freezing is not permitted.",
          "type": "string"
        },
        "manager": {
          "description": "\\[m\\] Address of account used to manage the keys of this asset and to destroy it.",
          "type": "string"
        },
        "metadata-hash": {
          "description": "\\[am\\] A commitment to some unspecified asset metadata. The format of this metadata is up to the application.",
          "type": "string",
          "format": "byte"
        },
        "name": {
          "description": "\\[an\\] Name of this asset, as supplied by the creator. Included only when the asset name is composed of printable utf-8 characters.",
          "type": "string"
        },
        "name-b64": {
          "description": "Base64 encoded name of this asset, as supplied by the creator.",
          "type": "string",
          "format": "byte"
        },
        "reserve": {
          "description": "\\[r\\] Address of account holding reserve (non-minted) units of this asset.",
          "type": "string"
        },
        "total": {
          "description": "\\[t\\] The total number of units of this asset.",
          "type": "integer",
          "x-algorand-format": "uint64"
        },
        "unit-name": {
          "description": "\\[un\\] Name of a unit of this asset, as supplied by the creator. Included only when the name of a unit of this asset is composed of printable utf-8 characters.",
          "type": "string"
        },
        "unit-name-b64": {
          "description": "Base64 encoded name of a unit of this asset, as supplied by the creator.",
          "type": "string",
          "format": "byte"
        },
        "url": {
          "description": "\\[au\\] URL where more information about the asset can be retrieved. Included only when the URL is composed of printable utf-8 characters.",
          "type": "string"
        },
        "url-b64": {
          "description": "Base64 encoded URL where more information about the asset can be retrieved.",
          "type": "string",
          "format": "byte"
        }
      }
    },
    "ApplicationStateSchema": {
      "description": "Specifies maximums on the number of each type that may be stored.",
      "type": "object",
      "required": [
        "num-uint",
        "num-byte-slice"
      ],
      "properties": {
        "num-uint": {
          "description": "\\[nui\\] num of uints.",
          "type": "integer"
        },
        "num-byte-slice": {
          "description": "\\[nbs\\] num of byte slices.",
          "type": "integer"
        }
      }
    },
    "ApplicationLocalState": {
      "description": "Stores local state associated with an application.",
      "type": "object",
      "required": [
        "id",
        "schema"
      ],
      "properties": {
        "id": {
          "description": "The application which this local state is for.",
          "type": "integer"
        },
        "schema": {
          "description": "\\[hsch\\] schema.",
          "$ref": "#/definitions/ApplicationStateSchema"
        },
        "key-value": {
          "description": "\\[tkv\\] storage.",
          "$ref": "#/definitions/TealKeyValueStore"
        }
      }
    },
    "ParticipationKey": {
      "description": "Represents a participation key used by the node.",
      "type": "object",
      "required": [
        "id",
        "key",
        "address"
      ],
      "properties": {
        "id": {
          "description": "The key's ParticipationID.",
          "type": "string"
        },
        "address": {
          "description": "Address the key was generated for.",
          "type": "string",
          "x-algorand-format": "Address"
        },
        "effective-first-valid": {
          "description": "When registered, this is the first round it may be used.",
          "type": "integer",
          "x-algorand-format": "uint64"
        },
        "effective-last-valid": {
          "description": "When registered, this is the last round it may be used.",
          "type": "integer",
          "x-algorand-format": "uint64"
        },
        "last-vote": {
          "description": "Round when this key was last used to vote.",
          "type": "integer"
        },
        "last-block-proposal": {
          "description": "Round when this key was last used to propose a block.",
          "type": "integer"
        },
        "last-state-proof": {
          "description": "Round when this key was last used to generate a state proof.",
          "type": "integer"
        },
        "key": {
          "description": "Key information stored on the account.",
          "$ref": "#/definitions/AccountParticipation"
        }
      }
    },
    "TealKeyValueStore": {
      "description": "Represents a key-value store for use in an application.",
      "type": "array",
      "items": {
        "$ref": "#/definitions/TealKeyValue"
      }
    },
    "TealKeyValue": {
      "description": "Represents a key-value pair in an application store.",
      "type": "object",
      "required": [
        "key",
        "value"
      ],
      "properties": {
        "key": {
          "type": "string"
        },
        "value": {
          "$ref": "#/definitions/TealValue"
        }
      }
    },
    "TealValue": {
      "description": "Represents a TEAL value.",
      "type": "object",
      "required": [
        "type",
        "uint",
        "bytes"
      ],
      "properties": {
        "type": {
          "description": "\\[tt\\] value type. Value `1` refers to **bytes**, value `2` refers to **uint**",
          "type": "integer"
        },
        "bytes": {
          "description": "\\[tb\\] bytes value.",
          "type": "string"
        },
        "uint": {
          "description": "\\[ui\\] uint value.",
          "type": "integer",
          "x-algorand-format": "uint64"
        }
      }
    },
    "StateDelta": {
      "description": "Application state delta.",
      "type": "array",
      "items": {
        "$ref": "#/definitions/EvalDeltaKeyValue"
      }
    },
    "AccountStateDelta": {
      "description": "Application state delta.",
      "type": "object",
      "required": [
        "address",
        "delta"
      ],
      "properties": {
        "address": {
          "type": "string"
        },
        "delta": {
          "$ref": "#/definitions/StateDelta"
        }
      }
    },
    "EvalDeltaKeyValue": {
      "description": "Key-value pairs for StateDelta.",
      "type": "object",
      "required": [
        "key",
        "value"
      ],
      "properties": {
        "key": {
          "type": "string"
        },
        "value": {
          "$ref": "#/definitions/EvalDelta"
        }
      }
    },
    "EvalDelta": {
      "description": "Represents a TEAL value delta.",
      "type": "object",
      "required": [
        "action"
      ],
      "properties": {
        "action": {
          "description": "\\[at\\] delta action.",
          "type": "integer"
        },
        "bytes": {
          "description": "\\[bs\\] bytes value.",
          "type": "string"
        },
        "uint": {
          "description": "\\[ui\\] uint value.",
          "type": "integer",
          "x-algorand-format": "uint64"
        }
      }
    },
    "Application": {
      "description": "Application index and its parameters",
      "type": "object",
      "required": [
        "id",
        "params"
      ],
      "properties": {
        "id": {
          "description": "\\[appidx\\] application index.",
          "type": "integer"
        },
        "params": {
          "description": "\\[appparams\\] application parameters.",
          "$ref": "#/definitions/ApplicationParams"
        }
      }
    },
    "ApplicationParams": {
      "description": "Stores the global information associated with an application.",
      "type": "object",
      "required": [
        "creator",
        "approval-program",
        "clear-state-program"
      ],
      "properties": {
        "creator": {
          "description": "The address that created this application. This is the address where the parameters and global state for this application can be found.",
          "type": "string",
          "x-algorand-format": "Address"
        },
        "approval-program": {
          "description": "\\[approv\\] approval program.",
          "type": "string",
          "format": "byte",
          "x-algorand-format": "TEALProgram"
        },
        "clear-state-program": {
          "description": "\\[clearp\\] approval program.",
          "type": "string",
          "format": "byte",
          "x-algorand-format": "TEALProgram"
        },
        "extra-program-pages": {
          "description": "\\[epp\\] the amount of extra program pages available to this app.",
          "type": "integer"
        },
        "local-state-schema": {
          "description": "[\\lsch\\] local schema",
          "$ref": "#/definitions/ApplicationStateSchema"
        },
        "global-state-schema": {
          "description": "[\\gsch\\] global schema",
          "$ref": "#/definitions/ApplicationStateSchema"
        },
        "global-state": {
          "description": "[\\gs\\] global schema",
          "$ref": "#/definitions/TealKeyValueStore"
        }
      }
    },
    "DryrunState": {
      "description": "Stores the TEAL eval step data",
      "type": "object",
      "required": [
        "line",
        "pc",
        "stack"
      ],
      "properties": {
        "line": {
          "description": "Line number",
          "type": "integer"
        },
        "pc": {
          "description": "Program counter",
          "type": "integer"
        },
        "stack": {
          "type": "array",
          "items": {
            "$ref": "#/definitions/TealValue"
          }
        },
        "scratch": {
          "type": "array",
          "items": {
            "$ref": "#/definitions/TealValue"
          }
        },
        "error": {
          "description": "Evaluation error if any",
          "type": "string"
        }
      }
    },
    "DryrunTxnResult": {
      "description": "DryrunTxnResult contains any LogicSig or ApplicationCall program debug information and state updates from a dryrun.",
      "type": "object",
      "required": [
        "disassembly"
      ],
      "properties": {
        "disassembly": {
          "description": "Disassembled program line by line.",
          "type": "array",
          "items": {
            "type": "string"
          }
        },
        "logic-sig-disassembly": {
          "description": "Disassembled lsig program line by line.",
          "type": "array",
          "items": {
            "type": "string"
          }
        },
        "logic-sig-trace": {
          "type": "array",
          "items": {
            "$ref": "#/definitions/DryrunState"
          }
        },
        "logic-sig-messages": {
          "type": "array",
          "items": {
            "type": "string"
          }
        },
        "app-call-trace": {
          "type": "array",
          "items": {
            "$ref": "#/definitions/DryrunState"
          }
        },
        "app-call-messages": {
          "type": "array",
          "items": {
            "type": "string"
          }
        },
        "global-delta": {
          "$ref": "#/definitions/StateDelta"
        },
        "local-deltas": {
          "type": "array",
          "items": {
            "$ref": "#/definitions/AccountStateDelta"
          }
        },
        "logs": {
          "type": "array",
          "items": {
            "type": "string",
            "format": "byte"
          }
        },
        "cost": {
          "description": "Execution cost of app call transaction",
          "type": "integer"
        }
      }
    },
    "ErrorResponse": {
      "description": "An error response with optional data field.",
      "type": "object",
      "required": [
        "message"
      ],
      "properties": {
        "data": {
          "type": "object"
        },
        "message": {
          "type": "string"
        }
      }
    },
    "DryrunRequest": {
      "description": "Request data type for dryrun endpoint. Given the Transactions and simulated ledger state upload, run TEAL scripts and return debugging information.",
      "type": "object",
      "required": [
        "txns",
        "accounts",
        "apps",
        "protocol-version",
        "round",
        "latest-timestamp",
        "sources"
      ],
      "properties": {
        "txns": {
          "type": "array",
          "items": {
            "description": "SignedTxn object. Must be canonically encoded.",
            "type": "string",
            "format": "json",
            "x-algorand-format": "SignedTransaction"
          }
        },
        "accounts": {
          "type": "array",
          "items": {
            "$ref": "#/definitions/Account"
          }
        },
        "apps": {
          "type": "array",
          "items": {
            "$ref": "#/definitions/Application"
          }
        },
        "protocol-version": {
          "description": "ProtocolVersion specifies a specific version string to operate under, otherwise whatever the current protocol of the network this algod is running in.",
          "type": "string"
        },
        "round": {
          "description": "Round is available to some TEAL scripts. Defaults to the current round on the network this algod is attached to.",
          "type": "integer",
          "x-algorand-format": "uint64"
        },
        "latest-timestamp": {
          "description": "LatestTimestamp is available to some TEAL scripts. Defaults to the latest confirmed timestamp this algod is attached to.",
          "type": "integer",
          "format": "int64"
        },
        "sources": {
          "type": "array",
          "items": {
            "$ref": "#/definitions/DryrunSource"
          }
        }
      }
    },
    "DryrunSource": {
      "description": "DryrunSource is TEAL source text that gets uploaded, compiled, and inserted into transactions or application state.",
      "type": "object",
      "required": [
        "field-name",
        "source",
        "txn-index",
        "app-index"
      ],
      "properties": {
        "field-name": {
          "description": "FieldName is what kind of sources this is. If lsig then it goes into the transactions[this.TxnIndex].LogicSig. If approv or clearp it goes into the Approval Program or Clear State Program of application[this.AppIndex].",
          "type": "string"
        },
        "source": {
          "type": "string"
        },
        "txn-index": {
          "type": "integer"
        },
        "app-index": {
          "type": "integer",
          "x-algorand-format": "uint64"
        }
      }
    },
    "Version": {
      "description": "algod version information.",
      "type": "object",
      "title": "Version contains the current algod version.",
      "required": [
        "versions",
        "genesis_id",
        "genesis_hash_b64",
        "build"
      ],
      "properties": {
        "build": {
          "$ref": "#/definitions/BuildVersion"
        },
        "genesis_hash_b64": {
          "type": "string",
          "format": "byte"
        },
        "genesis_id": {
          "type": "string"
        },
        "versions": {
          "type": "array",
          "items": {
            "type": "string"
          }
        }
      }
    },
    "BuildVersion": {
      "tags": [
        "common"
      ],
      "type": "object",
      "title": "BuildVersion contains the current algod build version information.",
      "required": [
        "major",
        "minor",
        "build_number",
        "commit_hash",
        "branch",
        "channel"
      ],
      "properties": {
        "branch": {
          "type": "string"
        },
        "build_number": {
          "type": "integer",
          "format": "int64"
        },
        "channel": {
          "type": "string"
        },
        "commit_hash": {
          "type": "string"
        },
        "major": {
          "type": "integer",
          "format": "int64"
        },
        "minor": {
          "type": "integer",
          "format": "int64"
        }
      }
    },
    "PendingTransactionResponse": {
      "description": "Details about a pending transaction. If the transaction was recently confirmed, includes confirmation details like the round and reward details.",
      "type": "object",
      "required": [
        "txn",
        "pool-error"
      ],
      "properties": {
        "asset-index": {
          "description": "The asset index if the transaction was found and it created an asset.",
          "type": "integer"
        },
        "application-index": {
          "description": "The application index if the transaction was found and it created an application.",
          "type": "integer"
        },
        "close-rewards": {
          "description": "Rewards in microalgos applied to the close remainder to account.",
          "type": "integer"
        },
        "closing-amount": {
          "description": "Closing amount for the transaction.",
          "type": "integer"
        },
        "asset-closing-amount": {
          "description": "The number of the asset's unit that were transferred to the close-to address.",
          "type": "integer"
        },
        "confirmed-round": {
          "description": "The round where this transaction was confirmed, if present.",
          "type": "integer"
        },
        "pool-error": {
          "description": "Indicates that the transaction was kicked out of this node's transaction pool (and specifies why that happened).  An empty string indicates the transaction wasn't kicked out of this node's txpool due to an error.\n",
          "type": "string"
        },
        "receiver-rewards": {
          "description": "Rewards in microalgos applied to the receiver account.",
          "type": "integer"
        },
        "sender-rewards": {
          "description": "Rewards in microalgos applied to the sender account.",
          "type": "integer"
        },
        "local-state-delta": {
          "description": "\\[ld\\] Local state key/value changes for the application being executed by this transaction.",
          "type": "array",
          "items": {
            "$ref": "#/definitions/AccountStateDelta"
          }
        },
        "global-state-delta": {
          "description": "\\[gd\\] Global state key/value changes for the application being executed by this transaction.",
          "$ref": "#/definitions/StateDelta"
        },
        "logs": {
          "description": "\\[lg\\] Logs for the application being executed by this transaction.",
          "type": "array",
          "items": {
            "type": "string",
            "format": "byte"
          }
        },
        "inner-txns": {
          "description": "Inner transactions produced by application execution.",
          "type": "array",
          "items": {
            "$ref": "#/definitions/PendingTransactionResponse"
          }
        },
        "txn": {
          "description": "The raw signed transaction.",
          "type": "object",
          "x-algorand-format": "SignedTransaction"
        }
      }
    },
    "StateProof": {
      "description": "StateProof transaction.",
      "type": "object",
      "required": [
        "StateProofMessage",
        "StateProof"
      ],
      "properties": {
        "StateProofMessage": {
          "description": "The encoded StateProof message.",
          "type": "string",
          "format": "byte"
        },
        "StateProof": {
          "description": "The encoded StateProof certificate.",
          "type": "string",
          "format": "byte"
        }
      }
    }
  },
  "parameters": {
    "account-id": {
      "type": "string",
      "x-go-name": "AccountID",
      "description": "account string",
      "name": "account-id",
      "in": "path",
      "required": true
    },
    "address": {
      "type": "string",
      "description": "Only include transactions with this address in one of the transaction fields.",
      "name": "address",
      "in": "query"
    },
    "address-role": {
      "enum": [
        "sender",
        "receiver",
        "freeze-target"
      ],
      "type": "string",
      "description": "Combine with the address parameter to define what type of address to search for.",
      "name": "address-role",
      "in": "query"
    },
    "after-time": {
      "type": "string",
      "format": "date-time",
      "x-algorand-format": "RFC3339 String",
      "description": "Include results after the given time. Must be an RFC 3339 formatted string.",
      "name": "after-time",
      "in": "query"
    },
    "asset-id": {
      "type": "integer",
      "x-go-name": "AssetID",
      "description": "Asset ID",
      "name": "asset-id",
      "in": "query"
    },
    "before-time": {
      "type": "string",
      "format": "date-time",
      "x-algorand-format": "RFC3339 String",
      "description": "Include results before the given time. Must be an RFC 3339 formatted string.",
      "name": "before-time",
      "in": "query"
    },
    "catchpoint": {
      "type": "string",
      "format": "catchpoint",
      "pattern": "[0-9]{1,10}#[A-Z0-9]{1,53}",
      "x-algorand-format": "Catchpoint String",
      "description": "A catch point",
      "name": "catchpoint",
      "in": "path",
      "required": true
    },
    "currency-greater-than": {
      "type": "integer",
      "description": "Results should have an amount greater than this value. MicroAlgos are the default currency unless an asset-id is provided, in which case the asset will be used.",
      "name": "currency-greater-than",
      "in": "query"
    },
    "currency-less-than": {
      "type": "integer",
      "description": "Results should have an amount less than this value. MicroAlgos are the default currency unless an asset-id is provided, in which case the asset will be used.",
      "name": "currency-less-than",
      "in": "query"
    },
    "exclude-close-to": {
      "type": "boolean",
      "description": "Combine with address and address-role parameters to define what type of address to search for. The close to fields are normally treated as a receiver, if you would like to exclude them set this parameter to true.",
      "name": "exclude-close-to",
      "in": "query"
    },
    "format": {
      "enum": [
        "json",
        "msgpack"
      ],
      "type": "string",
      "description": "Configures whether the response object is JSON or MessagePack encoded.",
      "name": "format",
      "in": "query"
    },
    "limit": {
      "type": "integer",
      "description": "Maximum number of results to return.",
      "name": "limit",
      "in": "query"
    },
    "max": {
      "type": "integer",
      "description": "Truncated number of transactions to display. If max=0, returns all pending txns.",
      "name": "max",
      "in": "query"
    },
    "max-round": {
      "type": "integer",
      "description": "Include results at or before the specified max-round.",
      "name": "max-round",
      "in": "query"
    },
    "min-round": {
      "type": "integer",
      "description": "Include results at or after the specified min-round.",
      "name": "min-round",
      "in": "query"
    },
    "next": {
      "type": "string",
      "description": "The next page of results. Use the next token provided by the previous results.",
      "name": "next",
      "in": "query"
    },
    "note-prefix": {
      "type": "string",
      "description": "Specifies a prefix which must be contained in the note field.",
      "name": "note-prefix",
      "in": "query",
      "x-algorand-format": "base64"
    },
    "round": {
      "type": "integer",
      "description": "Include results for the specified round.",
      "name": "round",
      "in": "query"
    },
    "round-number": {
      "type": "integer",
      "description": "Round number",
      "name": "round-number",
      "in": "path",
      "required": true
    },
    "sig-type": {
      "enum": [
        "sig",
        "msig",
        "lsig"
      ],
      "type": "string",
      "description": "SigType filters just results using the specified type of signature:\n* sig - Standard\n* msig - MultiSig\n* lsig - LogicSig",
      "name": "sig-type",
      "in": "query"
    },
    "tx-id": {
      "type": "string",
      "x-algorand-format": "Address",
      "x-go-name": "TxID",
      "description": "Lookup the specific transaction by ID.",
      "name": "tx-id",
      "in": "query"
    },
    "tx-type": {
      "enum": [
        "pay",
        "keyreg",
        "acfg",
        "axfer",
        "afrz",
        "appl"
      ],
      "type": "string",
      "name": "tx-type",
      "in": "query"
    }
  },
  "responses": {
    "StateProofResponse": {
      "description": "StateProof transaction.",
      "schema": {
        "$ref": "#/definitions/StateProof"
      }
    },
    "AccountResponse": {
      "description": "AccountResponse wraps the Account type in a response.",
      "schema": {
        "$ref": "#/definitions/Account"
      }
    },
    "AccountAssetResponse": {
      "description": "AccountAssetResponse describes the account's asset holding and asset parameters (if either exist) for a specific asset ID. Asset parameters will only be returned if the provided address is the asset's creator.",
      "schema": {
        "type": "object",
        "required": [
          "round"
        ],
        "properties": {
          "round": {
            "description": "The round for which this information is relevant.",
            "type": "integer"
          },
          "asset-holding": {
            "description": "\\[asset\\] Details about the asset held by this account.\n\nThe raw account uses `AssetHolding` for this type.",
            "$ref": "#/definitions/AssetHolding"
          },
          "created-asset": {
            "description": "\\[apar\\] parameters of the asset created by this account.\n\nThe raw account uses `AssetParams` for this type.",
            "$ref": "#/definitions/AssetParams"
          }
        }
      }
    },
    "AccountApplicationResponse": {
      "description": "AccountApplicationResponse describes the account's application local state and global state (AppLocalState and AppParams, if either exists) for a specific application ID. Global state will only be returned if the provided address is the application's creator.",
      "schema": {
        "type": "object",
        "required": [
          "round"
        ],
        "properties": {
          "round": {
            "description": "The round for which this information is relevant.",
            "type": "integer"
          },
          "app-local-state": {
            "description": "\\[appl\\] the application local data stored in this account.\n\nThe raw account uses `AppLocalState` for this type.",
            "$ref": "#/definitions/ApplicationLocalState"
          },
          "created-app": {
            "description": "\\[appp\\] parameters of the application created by this account including app global data.\n\nThe raw account uses `AppParams` for this type.",
            "$ref": "#/definitions/ApplicationParams"
          }
        }
      }
    },
    "BlockResponse": {
      "description": "Encoded block object.",
      "schema": {
        "type": "object",
        "required": [
          "block"
        ],
        "properties": {
          "block": {
            "description": "Block header data.",
            "type": "object",
            "x-algorand-format": "BlockHeader"
          },
          "cert": {
            "description": "Optional certificate object. This is only included when the format is set to message pack.",
            "type": "object",
            "x-algorand-format": "BlockCertificate"
          }
        }
      }
    },
    "ProofResponse": {
      "description": "Proof of transaction in a block.",
      "schema": {
        "type": "object",
        "required": [
          "proof",
          "stibhash",
          "idx",
          "treedepth",
          "hashtype"
        ],
        "properties": {
          "proof": {
            "description": "Merkle proof of transaction membership.",
            "type": "string",
            "format": "byte"
          },
          "stibhash": {
            "description": "Hash of SignedTxnInBlock for verifying proof.",
            "type": "string",
            "format": "byte"
          },
          "treedepth": {
            "description": "Represents the depth of the tree that is being proven, i.e. the number of edges from a leaf to the root.",
            "type": "integer"
          },
          "idx": {
            "description": "Index of the transaction in the block's payset.",
            "type": "integer"
          },
          "hashtype": {
            "type": "string",
            "enum": [
<<<<<<< HEAD
              "sumhash",
              "sha512_256",
              "sha256"
            ],
            "type": "string",
            "description": "The type of hash function used to create the proof, must be one of:\n* sumhash \n* sha512_256 \n* sha256"
=======
              "sha512_256",
              "sha256"
            ],
            "description": "The type of hash function used to create the proof, must be one of: \n* sha512_256 \n* sha256"
>>>>>>> bd18d049
          }
        }
      }
    },
    "CatchpointStartResponse": {
      "tags": [
        "private"
      ],
      "schema": {
        "description": "An catchpoint start response.",
        "type": "object",
        "required": [
          "catchup-message"
        ],
        "properties": {
          "catchup-message": {
            "description": "Catchup start response string",
            "type": "string"
          }
        }
      }
    },
    "CatchpointAbortResponse": {
      "tags": [
        "private"
      ],
      "schema": {
        "description": "An catchpoint abort response.",
        "type": "object",
        "required": [
          "catchup-message"
        ],
        "properties": {
          "catchup-message": {
            "description": "Catchup abort response string",
            "type": "string"
          }
        }
      }
    },
    "NodeStatusResponse": {
      "schema": {
        "description": "NodeStatus contains the information about a node status",
        "type": "object",
        "required": [
          "catchup-time",
          "last-version",
          "last-round",
          "next-version",
          "next-version-round",
          "next-version-supported",
          "stopped-at-unsupported-round",
          "time-since-last-round"
        ],
        "properties": {
          "catchup-time": {
            "description": "CatchupTime in nanoseconds",
            "type": "integer"
          },
          "last-round": {
            "description": "LastRound indicates the last round seen",
            "type": "integer"
          },
          "last-version": {
            "description": "LastVersion indicates the last consensus version supported",
            "type": "string"
          },
          "next-version": {
            "description": "NextVersion of consensus protocol to use",
            "type": "string"
          },
          "next-version-round": {
            "description": "NextVersionRound is the round at which the next consensus version will apply",
            "type": "integer"
          },
          "next-version-supported": {
            "description": "NextVersionSupported indicates whether the next consensus version is supported by this node",
            "type": "boolean"
          },
          "stopped-at-unsupported-round": {
            "description": "StoppedAtUnsupportedRound indicates that the node does not support the new rounds and has stopped making progress",
            "type": "boolean"
          },
          "time-since-last-round": {
            "description": "TimeSinceLastRound in nanoseconds",
            "type": "integer"
          },
          "last-catchpoint": {
            "description": "The last catchpoint seen by the node",
            "type": "string"
          },
          "catchpoint": {
            "description": "The current catchpoint that is being caught up to",
            "type": "string"
          },
          "catchpoint-total-accounts": {
            "description": "The total number of accounts included in the current catchpoint",
            "type": "integer"
          },
          "catchpoint-processed-accounts": {
            "description": "The number of accounts from the current catchpoint that have been processed so far as part of the catchup",
            "type": "integer"
          },
          "catchpoint-verified-accounts": {
            "description": "The number of accounts from the current catchpoint that have been verified so far as part of the catchup",
            "type": "integer"
          },
          "catchpoint-total-blocks": {
            "description": "The total number of blocks that are required to complete the current catchpoint catchup",
            "type": "integer"
          },
          "catchpoint-acquired-blocks": {
            "description": "The number of blocks that have already been obtained by the node as part of the catchup",
            "type": "integer"
          }
        }
      }
    },
    "PendingTransactionsResponse": {
      "description": "A potentially truncated list of transactions currently in the node's transaction pool. You can compute whether or not the list is truncated if the number of elements in the **top-transactions** array is fewer than **total-transactions**.",
      "schema": {
        "description": "PendingTransactions is an array of signed transactions exactly as they were submitted.",
        "type": "object",
        "required": [
          "top-transactions",
          "total-transactions"
        ],
        "properties": {
          "top-transactions": {
            "description": "An array of signed transaction objects.",
            "type": "array",
            "items": {
              "type": "object",
              "x-algorand-format": "SignedTransaction"
            }
          },
          "total-transactions": {
            "description": "Total number of transactions in the pool.",
            "type": "integer"
          }
        }
      }
    },
    "ParticipationKeysResponse": {
      "description": "A list of participation keys",
      "schema": {
        "type": "array",
        "items": {
          "$ref": "#/definitions/ParticipationKey"
        }
      }
    },
    "ParticipationKeyResponse": {
      "description": "A detailed description of a participation ID",
      "schema": {
        "$ref": "#/definitions/ParticipationKey"
      }
    },
    "PostParticipationResponse": {
      "description": "Participation ID of the submission",
      "schema": {
        "type": "object",
        "required": [
          "partId"
        ],
        "properties": {
          "partId": {
            "description": "encoding of the participation ID.",
            "type": "string"
          }
        }
      }
    },
    "PostTransactionsResponse": {
      "description": "Transaction ID of the submission.",
      "schema": {
        "type": "object",
        "required": [
          "txId"
        ],
        "properties": {
          "txId": {
            "description": "encoding of the transaction hash.",
            "type": "string"
          }
        }
      }
    },
    "SupplyResponse": {
      "description": "Supply represents the current supply of MicroAlgos in the system.",
      "schema": {
        "description": "Supply represents the current supply of MicroAlgos in the system",
        "type": "object",
        "required": [
          "online-money",
          "current_round",
          "total-money"
        ],
        "properties": {
          "current_round": {
            "description": "Round",
            "type": "integer"
          },
          "online-money": {
            "description": "OnlineMoney",
            "type": "integer"
          },
          "total-money": {
            "description": "TotalMoney",
            "type": "integer"
          }
        }
      }
    },
    "TransactionParametersResponse": {
      "description": "TransactionParams contains the parameters that help a client construct a new transaction.",
      "schema": {
        "description": "TransactionParams contains the parameters that help a client construct\na new transaction.",
        "type": "object",
        "required": [
          "consensus-version",
          "fee",
          "genesis-id",
          "genesis-hash",
          "last-round",
          "min-fee"
        ],
        "properties": {
          "consensus-version": {
            "description": "ConsensusVersion indicates the consensus protocol version\nas of LastRound.",
            "type": "string"
          },
          "fee": {
            "description": "Fee is the suggested transaction fee\nFee is in units of micro-Algos per byte.\nFee may fall to zero but transactions must still have a fee of\nat least MinTxnFee for the current network protocol.",
            "type": "integer"
          },
          "genesis-hash": {
            "description": "GenesisHash is the hash of the genesis block.",
            "type": "string",
            "format": "byte"
          },
          "genesis-id": {
            "description": "GenesisID is an ID listed in the genesis block.",
            "type": "string"
          },
          "last-round": {
            "description": "LastRound indicates the last round seen",
            "type": "integer"
          },
          "min-fee": {
            "description": "The minimum transaction fee (not per byte) required for the\ntxn to validate for the current network protocol.",
            "type": "integer"
          }
        },
        "x-go-package": "github.com/algorand/go-algorand/daemon/algod/api/spec/v1"
      }
    },
    "ApplicationResponse": {
      "description": "Application information",
      "schema": {
        "$ref": "#/definitions/Application"
      }
    },
    "AssetResponse": {
      "description": "Asset information",
      "schema": {
        "$ref": "#/definitions/Asset"
      }
    },
    "CompileResponse": {
      "description": "Teal compile Result",
      "schema": {
        "type": "object",
        "required": [
          "hash",
          "result"
        ],
        "properties": {
          "hash": {
            "description": "base32 SHA512_256 of program bytes (Address style)",
            "type": "string"
          },
          "result": {
            "description": "base64 encoded program bytes",
            "type": "string"
          }
        }
      }
    },
    "DisassembleResponse": {
      "description": "Teal disassembly Result",
      "schema": {
        "type": "object",
        "required": [
          "result"
        ],
        "properties": {
          "result": {
            "description": "disassembled Teal code",
            "type": "string"
          }
        }
      }
    },
    "DryrunResponse": {
      "description": "DryrunResponse contains per-txn debug information from a dryrun.",
      "schema": {
        "type": "object",
        "required": [
          "txns",
          "protocol-version",
          "error"
        ],
        "properties": {
          "txns": {
            "type": "array",
            "items": {
              "$ref": "#/definitions/DryrunTxnResult"
            }
          },
          "error": {
            "type": "string"
          },
          "protocol-version": {
            "description": "Protocol version is the protocol version Dryrun was operated under.",
            "type": "string"
          }
        }
      }
    },
    "VersionsResponse": {
      "description": "VersionsResponse is the response to 'GET /versions'",
      "schema": {
        "$ref": "#/definitions/Version"
      }
    }
  },
  "securityDefinitions": {
    "api_key": {
      "description": "Generated header parameter. This token can be generated using the Goal command line tool. Example value ='b7e384d0317b8050ce45900a94a1931e28540e1f69b2d242b424659c341b4697'",
      "type": "apiKey",
      "name": "X-Algo-API-Token",
      "in": "header",
      "x-example": "b7e384d0317b8050ce45900a94a1931e28540e1f69b2d242b424659c341b4697"
    }
  },
  "security": [
    {
      "api_key": []
    }
  ],
  "tags": [
    {
      "name": "private"
    }
  ]
}<|MERGE_RESOLUTION|>--- conflicted
+++ resolved
@@ -2893,19 +2893,10 @@
           "hashtype": {
             "type": "string",
             "enum": [
-<<<<<<< HEAD
-              "sumhash",
-              "sha512_256",
-              "sha256"
-            ],
-            "type": "string",
-            "description": "The type of hash function used to create the proof, must be one of:\n* sumhash \n* sha512_256 \n* sha256"
-=======
               "sha512_256",
               "sha256"
             ],
             "description": "The type of hash function used to create the proof, must be one of: \n* sha512_256 \n* sha256"
->>>>>>> bd18d049
           }
         }
       }
