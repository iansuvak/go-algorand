--- conflicted
+++ resolved
@@ -104,7 +104,6 @@
 	require.Empty(t, tagListMap, "Unseen tags remain in TagList")
 }
 
-<<<<<<< HEAD
 func TestMaxSizesDefined(t *testing.T) {
 	t.Parallel()
 	partitiontest.PartitionTest(t)
@@ -209,7 +208,8 @@
 		}
 	}
 	require.Greater(b, total, uint64(0))
-=======
+}
+
 // TestLockdownTagList locks down the list of tags in the code.
 //
 // The node will drop the connection when the connecting node requests
@@ -257,5 +257,4 @@
 	for _, tag := range TagList {
 		require.True(t, tagMap[tag])
 	}
->>>>>>> ae02370b
 }