// Copyright (C) 2019-2022 Algorand, Inc.
// This file is part of go-algorand
//
// go-algorand is free software: you can redistribute it and/or modify
// it under the terms of the GNU Affero General Public License as
// published by the Free Software Foundation, either version 3 of the
// License, or (at your option) any later version.
//
// go-algorand is distributed in the hope that it will be useful,
// but WITHOUT ANY WARRANTY; without even the implied warranty of
// MERCHANTABILITY or FITNESS FOR A PARTICULAR PURPOSE.  See the
// GNU Affero General Public License for more details.
//
// You should have received a copy of the GNU Affero General Public License
// along with go-algorand.  If not, see <https://www.gnu.org/licenses/>.

package ledger

import (
	"context"
	"database/sql"
	"errors"
	"fmt"
	"io"
	"sort"
	"sync"
	"sync/atomic"
	"time"

	"github.com/algorand/go-deadlock"

	"github.com/algorand/go-algorand/config"
	"github.com/algorand/go-algorand/crypto"
	"github.com/algorand/go-algorand/data/basics"
	"github.com/algorand/go-algorand/data/bookkeeping"
	"github.com/algorand/go-algorand/data/transactions"
	"github.com/algorand/go-algorand/ledger/ledgercore"
	"github.com/algorand/go-algorand/logging"
	"github.com/algorand/go-algorand/logging/telemetryspec"
	"github.com/algorand/go-algorand/protocol"
	"github.com/algorand/go-algorand/util/db"
	"github.com/algorand/go-algorand/util/metrics"
)

const (
	// balancesFlushInterval defines how frequently we want to flush our balances to disk.
	balancesFlushInterval = 5 * time.Second
	// pendingDeltasFlushThreshold is the deltas count threshold above we flush the pending balances regardless of the flush interval.
	pendingDeltasFlushThreshold = 128
)

// baseAccountsPendingAccountsBufferSize defines the size of the base account pending accounts buffer size.
// At the beginning of a new round, the entries from this buffer are being flushed into the base accounts map.
const baseAccountsPendingAccountsBufferSize = 100000

// baseAccountsPendingAccountsWarnThreshold defines the threshold at which the lruAccounts would generate a warning
// after we've surpassed a given pending account size. The warning is being generated when the pending accounts data
// is being flushed into the main base account cache.
const baseAccountsPendingAccountsWarnThreshold = 85000

// baseResourcesPendingAccountsBufferSize defines the size of the base resources pending accounts buffer size.
// At the beginning of a new round, the entries from this buffer are being flushed into the base resources map.
const baseResourcesPendingAccountsBufferSize = 100000

// baseResourcesPendingAccountsWarnThreshold defines the threshold at which the lruResources would generate a warning
// after we've surpassed a given pending account resources size. The warning is being generated when the pending accounts data
// is being flushed into the main base resources cache.
const baseResourcesPendingAccountsWarnThreshold = 85000

// initializeCachesReadaheadBlocksStream defines how many block we're going to attempt to queue for the
// initializeCaches method before it can process and store the account changes to disk.
const initializeCachesReadaheadBlocksStream = 4

// initializeCachesRoundFlushInterval defines the number of rounds between every to consecutive
// attempts to flush the memory account data to disk. Setting this value too high would increase
// memory utilization. Setting this too low, would increase disk i/o.
const initializeCachesRoundFlushInterval = 1000

// initializingAccountCachesMessageTimeout controls the amount of time passes before we
// log "initializingAccount initializing.." message to the log file. This is primarily for
// nodes with slower disk access, where a feedback that the node is functioning correctly is needed.
const initializingAccountCachesMessageTimeout = 3 * time.Second

// accountsUpdatePerRoundHighWatermark is the warning watermark for updating accounts data that takes
// longer than expected. We set it up here for one second per round, so that if we're bulk updating
// four rounds, we would allow up to 4 seconds. This becomes important when supporting balances recovery
// where we end up batching up to 1000 rounds in a single update.
const accountsUpdatePerRoundHighWatermark = 1 * time.Second

// forceCatchpointFileGeneration defines the CatchpointTracking mode that would be used to
// force a node to generate catchpoint files.
const forceCatchpointFileGenerationTrackingMode = 99

// A modifiedAccount represents an account that has been modified since
// the persistent state stored in the account DB (i.e., in the range of
// rounds covered by the accountUpdates tracker).
type modifiedAccount struct {
	// data stores the most recent ledgercore.AccountData for this modified
	// account.
	data ledgercore.AccountData

	// ndelta keeps track of how many times this account appears in
	// accountUpdates.deltas.  This is used to evict modifiedAccount
	// entries when all changes to an account have been reflected in
	// the account DB, and no outstanding modifications remain.
	ndeltas int
}

// accountCreatable is used as a map key.
type accountCreatable struct {
	address basics.Address
	index   basics.CreatableIndex
}

//msgp:ignore modifiedResource
type modifiedResource struct {
	// resource stores concrete information about this particular resource
	resource ledgercore.AccountResource

	// ndelta keeps track of how many times this resource appears in
	// accountUpdates.deltas.  This is used to evict modifiedResource
	// entries when all changes to an account have been reflected in
	// the account DB, and no outstanding modifications remain.
	ndeltas int
}

type accountUpdates struct {
	// Connection to the database.
	dbs db.Pair

	// Prepared SQL statements for fast accounts DB lookups.
	accountsq *accountsDbQueries

	// cachedDBRound is always exactly tracker DB round (and therefore, accountsRound()),
	// cached to use in lookup functions
	cachedDBRound basics.Round

	// deltas stores updates for every round after dbRound.
	deltas []ledgercore.AccountDeltas

	// accounts stores the most recent account state for every
	// address that appears in deltas.
	accounts map[basics.Address]modifiedAccount

	// resources stored the most recent resource state for every
	// address&resource that appears in deltas.
	resources resourcesUpdates

	// creatableDeltas stores creatable updates for every round after dbRound.
	creatableDeltas []map[basics.CreatableIndex]ledgercore.ModifiedCreatable

	// creatables stores the most recent state for every creatable that
	// appears in creatableDeltas
	creatables map[basics.CreatableIndex]ledgercore.ModifiedCreatable

	// versions stores consensus version dbRound and every
	// round after it; i.e., versions is one longer than deltas.
	versions []protocol.ConsensusVersion

	// totals stores the totals for dbRound and every round after it;
	// i.e., totals is one longer than deltas.
	roundTotals []ledgercore.AccountTotals

	// log copied from ledger
	log logging.Logger

	// ledger is the source ledger, which is used to synchronize
	// the rounds at which we need to flush the balances to disk
	// in favor of the catchpoint to be generated.
	ledger ledgerForTracker

	// deltasAccum stores the accumulated deltas for every round starting dbRound-1.
	deltasAccum []int

	// accountsMu is the synchronization mutex for accessing the various non-static variables.
	accountsMu deadlock.RWMutex

	// accountsReadCond used to synchronize read access to the internal data structures.
	accountsReadCond *sync.Cond

<<<<<<< HEAD
	// voters keeps track of vector commitments of online accounts, used for state proofs.
	voters *votersTracker

=======
>>>>>>> 90b1c055
	// baseAccounts stores the most recently used accounts, at exactly dbRound
	baseAccounts lruAccounts

	// baseResources stores the most recently used resources, at exactly dbRound
	baseResources lruResources

	// logAccountUpdatesMetrics is a flag for enable/disable metrics logging
	logAccountUpdatesMetrics bool

	// logAccountUpdatesInterval sets a time interval for metrics logging
	logAccountUpdatesInterval time.Duration

	// lastMetricsLogTime is the time when the previous metrics logging occurred
	lastMetricsLogTime time.Time

	// maxAcctLookback sets the minimim deltas size to keep in memory
	acctLookback uint64
}

// RoundOffsetError is an error for when requested round is behind earliest stored db entry
type RoundOffsetError struct {
	round   basics.Round
	dbRound basics.Round
}

func (e *RoundOffsetError) Error() string {
	return fmt.Sprintf("round %d before dbRound %d", e.round, e.dbRound)
}

// StaleDatabaseRoundError is generated when we detect that the database round is behind the accountUpdates in-memory dbRound. This
// should never happen, since we update the database first, and only upon a successful update we update the in-memory dbRound.
type StaleDatabaseRoundError struct {
	memoryRound   basics.Round
	databaseRound basics.Round
}

func (e *StaleDatabaseRoundError) Error() string {
	return fmt.Sprintf("database round %d is behind in-memory round %d", e.databaseRound, e.memoryRound)
}

// MismatchingDatabaseRoundError is generated when we detect that the database round is different than the accountUpdates in-memory dbRound. This
// could happen normally when the database and the in-memory dbRound aren't synchronized. However, when we work in non-sync mode, we expect the database to be
// always synchronized with the in-memory data. When that condition is violated, this error is generated.
type MismatchingDatabaseRoundError struct {
	memoryRound   basics.Round
	databaseRound basics.Round
}

func (e *MismatchingDatabaseRoundError) Error() string {
	return fmt.Sprintf("database round %d mismatching in-memory round %d", e.databaseRound, e.memoryRound)
}

// ErrLookupLatestResources is returned if there is an error retrieving an account along with its resources.
var ErrLookupLatestResources = errors.New("couldn't find latest resources")

//msgp:ignore resourcesUpdates
type resourcesUpdates map[accountCreatable]modifiedResource

func (r resourcesUpdates) set(ac accountCreatable, m modifiedResource) { r[ac] = m }

func (r resourcesUpdates) get(ac accountCreatable) (m modifiedResource, ok bool) {
	m, ok = r[ac]
	return
}

func (r resourcesUpdates) getForAddress(addr basics.Address) map[basics.CreatableIndex]modifiedResource {
	res := make(map[basics.CreatableIndex]modifiedResource)

	for k, v := range r {
		if k.address == addr {
			res[k.index] = v
		}
	}

	return res
}

// initialize initializes the accountUpdates structure
func (au *accountUpdates) initialize(cfg config.Local) {
	au.accountsReadCond = sync.NewCond(au.accountsMu.RLocker())

	au.acctLookback = cfg.MaxAcctLookback

	// log metrics
	au.logAccountUpdatesMetrics = cfg.EnableAccountUpdatesStats
	au.logAccountUpdatesInterval = cfg.AccountUpdatesStatsInterval
}

// loadFromDisk is the 2nd level initialization, and is required before the accountUpdates becomes functional
// The close function is expected to be call in pair with loadFromDisk
func (au *accountUpdates) loadFromDisk(l ledgerForTracker, lastBalancesRound basics.Round) error {
	au.accountsMu.Lock()
	defer au.accountsMu.Unlock()

	au.cachedDBRound = lastBalancesRound
	err := au.initializeFromDisk(l, lastBalancesRound)
	if err != nil {
		return err
	}
	return nil
}

// close closes the accountUpdates, waiting for all the child go-routine to complete
func (au *accountUpdates) close() {
	if au.accountsq != nil {
		au.accountsq.close()
		au.accountsq = nil
	}
	au.baseAccounts.prune(0)
	au.baseResources.prune(0)
}

func (au *accountUpdates) LookupResource(rnd basics.Round, addr basics.Address, aidx basics.CreatableIndex, ctype basics.CreatableType) (ledgercore.AccountResource, basics.Round, error) {
	return au.lookupResource(rnd, addr, aidx, ctype, true /* take lock */)
}

// LookupWithoutRewards returns the account data for a given address at a given round.
func (au *accountUpdates) LookupWithoutRewards(rnd basics.Round, addr basics.Address) (data ledgercore.AccountData, validThrough basics.Round, err error) {
	data, validThrough, _, _, err = au.lookupWithoutRewards(rnd, addr, true /* take lock*/)
	return
}

// ListAssets lists the assets by their asset index, limiting to the first maxResults
func (au *accountUpdates) ListAssets(maxAssetIdx basics.AssetIndex, maxResults uint64) ([]basics.CreatableLocator, error) {
	return au.listCreatables(basics.CreatableIndex(maxAssetIdx), maxResults, basics.AssetCreatable)
}

// ListApplications lists the application by their app index, limiting to the first maxResults
func (au *accountUpdates) ListApplications(maxAppIdx basics.AppIndex, maxResults uint64) ([]basics.CreatableLocator, error) {
	return au.listCreatables(basics.CreatableIndex(maxAppIdx), maxResults, basics.AppCreatable)
}

// listCreatables lists the application/asset by their app/asset index, limiting to the first maxResults
func (au *accountUpdates) listCreatables(maxCreatableIdx basics.CreatableIndex, maxResults uint64, ctype basics.CreatableType) ([]basics.CreatableLocator, error) {
	au.accountsMu.RLock()
	for {
		currentDbRound := au.cachedDBRound
		currentDeltaLen := len(au.deltas)
		// Sort indices for creatables that have been created/deleted. If this
		// turns out to be too inefficient, we could keep around a heap of
		// created/deleted asset indices in memory.
		keys := make([]basics.CreatableIndex, 0, len(au.creatables))
		for cidx, delta := range au.creatables {
			if delta.Ctype != ctype {
				continue
			}
			if cidx <= maxCreatableIdx {
				keys = append(keys, cidx)
			}
		}
		sort.Slice(keys, func(i, j int) bool { return keys[i] > keys[j] })

		// Check for creatables that haven't been synced to disk yet.
		unsyncedCreatables := make([]basics.CreatableLocator, 0, len(keys))
		deletedCreatables := make(map[basics.CreatableIndex]bool, len(keys))
		for _, cidx := range keys {
			delta := au.creatables[cidx]
			if delta.Created {
				// Created but only exists in memory
				unsyncedCreatables = append(unsyncedCreatables, basics.CreatableLocator{
					Type:    delta.Ctype,
					Index:   cidx,
					Creator: delta.Creator,
				})
			} else {
				// Mark deleted creatables for exclusion from the results set
				deletedCreatables[cidx] = true
			}
		}

		au.accountsMu.RUnlock()

		// Check in-memory created creatables, which will always be newer than anything
		// in the database
		if uint64(len(unsyncedCreatables)) >= maxResults {
			return unsyncedCreatables[:maxResults], nil
		}
		res := unsyncedCreatables

		// Fetch up to maxResults - len(res) + len(deletedCreatables) from the database,
		// so we have enough extras in case creatables were deleted
		numToFetch := maxResults - uint64(len(res)) + uint64(len(deletedCreatables))
		dbResults, dbRound, err := au.accountsq.listCreatables(maxCreatableIdx, numToFetch, ctype)
		if err != nil {
			return nil, err
		}

		if dbRound == currentDbRound {
			// Now we merge the database results with the in-memory results
			for _, loc := range dbResults {
				// Check if we have enough results
				if uint64(len(res)) == maxResults {
					return res, nil
				}

				// Creatable was deleted
				if _, ok := deletedCreatables[loc.Index]; ok {
					continue
				}

				// We're OK to include this result
				res = append(res, loc)
			}
			return res, nil
		}
		if dbRound < currentDbRound {
			au.log.Errorf("listCreatables: database round %d is behind in-memory round %d", dbRound, currentDbRound)
			return []basics.CreatableLocator{}, &StaleDatabaseRoundError{databaseRound: dbRound, memoryRound: currentDbRound}
		}
		au.accountsMu.RLock()
		for currentDbRound >= au.cachedDBRound && currentDeltaLen == len(au.deltas) {
			au.accountsReadCond.Wait()
		}
	}
}

// GetCreatorForRound returns the creator for a given asset/app index at a given round
func (au *accountUpdates) GetCreatorForRound(rnd basics.Round, cidx basics.CreatableIndex, ctype basics.CreatableType) (creator basics.Address, ok bool, err error) {
	return au.getCreatorForRound(rnd, cidx, ctype, true /* take the lock */)
}

// committedUpTo implements the ledgerTracker interface for accountUpdates.
// The method informs the tracker that committedRound and all it's previous rounds have
// been committed to the block database. The method returns what is the oldest round
// number that can be removed from the blocks database as well as the lookback that this
// tracker maintains.
func (au *accountUpdates) committedUpTo(committedRound basics.Round) (retRound, lookback basics.Round) {
	au.accountsMu.RLock()
	defer au.accountsMu.RUnlock()

	retRound = basics.Round(0)
	lookback = basics.Round(au.acctLookback)
	if committedRound < lookback {
		return
	}

	retRound = au.cachedDBRound
	return
}

// produceCommittingTask enqueues committing the balances for round committedRound-lookback.
// The deferred committing is done so that we could calculate the historical balances lookback rounds back.
// Since we don't want to hold off the tracker's mutex for too long, we'll defer the database persistence of this
// operation to a syncer goroutine. The one caveat is that when storing a catchpoint round, we would want to
// wait until the catchpoint creation is done, so that the persistence of the catchpoint file would have an
// uninterrupted view of the balances at a given point of time.
func (au *accountUpdates) produceCommittingTask(committedRound basics.Round, dbRound basics.Round, dcr *deferredCommitRange) *deferredCommitRange {
	var offset uint64
	au.accountsMu.RLock()
	defer au.accountsMu.RUnlock()

	if committedRound < dcr.lookback {
		return nil
	}

	newBase := committedRound - dcr.lookback
	if newBase <= dbRound {
		// Already forgotten
		return nil
	}

	if newBase > dbRound+basics.Round(len(au.deltas)) {
		au.log.Panicf("produceCommittingTask: block %d too far in the future, lookback %d, dbRound %d (cached %d), deltas %d", committedRound, dcr.lookback, dbRound, au.cachedDBRound, len(au.deltas))
	}

	offset = uint64(newBase - dbRound)

	offset = au.consecutiveVersion(offset)

	// calculate the number of pending deltas
	dcr.pendingDeltas = au.deltasAccum[offset] - au.deltasAccum[0]

	proto := config.Consensus[au.versions[offset]]
	dcr.catchpointLookback = proto.CatchpointLookback
	if dcr.catchpointLookback == 0 {
		dcr.catchpointLookback = proto.MaxBalLookback
	}

	// submit committing task only if offset is non-zero in addition to
	// 1) no pending catchpoint writes
	// 2) batching requirements meet or catchpoint round
	dcr.oldBase = dbRound
	dcr.offset = offset
	return dcr
}

func (au *accountUpdates) consecutiveVersion(offset uint64) uint64 {
	// check if this update chunk spans across multiple consensus versions. If so, break it so that each update would tackle only a single
	// consensus version.
	if au.versions[1] != au.versions[offset] {
		// find the tip point.
		tipPoint := sort.Search(int(offset), func(i int) bool {
			// we're going to search here for version inequality, with the assumption that consensus versions won't repeat.
			// that allow us to support [ver1, ver1, ..., ver2, ver2, ..., ver3, ver3] but not [ver1, ver1, ..., ver2, ver2, ..., ver1, ver3].
			return au.versions[1] != au.versions[1+i]
		})
		// no need to handle the case of "no found", or tipPoint==int(offset), since we already know that it's there.
		offset = uint64(tipPoint)
	}
	return offset
}

// newBlock is the accountUpdates implementation of the ledgerTracker interface. This is the "external" facing function
// which invokes the internal implementation after taking the lock.
func (au *accountUpdates) newBlock(blk bookkeeping.Block, delta ledgercore.StateDelta) {
	au.accountsMu.Lock()
	au.newBlockImpl(blk, delta)
	au.accountsMu.Unlock()
	au.accountsReadCond.Broadcast()
}

// LatestTotals returns the totals of all accounts for the most recent round, as well as the round number
func (au *accountUpdates) LatestTotals() (basics.Round, ledgercore.AccountTotals, error) {
	au.accountsMu.RLock()
	defer au.accountsMu.RUnlock()
	return au.latestTotalsImpl()
}

// ReadCloseSizer interface implements the standard io.Reader and io.Closer as well
// as supporting the Size() function that let the caller know what the size of the stream would be (in bytes).
type ReadCloseSizer interface {
	io.ReadCloser
	Size() (int64, error)
}

// readCloseSizer is an instance of the ReadCloseSizer interface
type readCloseSizer struct {
	io.ReadCloser
	size int64
}

// Size returns the length of the associated stream.
func (r *readCloseSizer) Size() (int64, error) {
	if r.size < 0 {
		return 0, fmt.Errorf("unknown stream size")
	}
	return r.size, nil
}

// functions below this line are all internal functions

// accountUpdatesLedgerEvaluator is a "ledger emulator" which is used *only* by initializeCaches, as a way to shortcut
// the locks taken by the real ledger object when making requests that are being served by the accountUpdates.
// Using this struct allow us to take the tracker lock *before* calling the loadFromDisk, and having the operation complete
// without taking any locks. Note that it's not only the locks performance that is gained : by having the loadFrom disk
// not requiring any external locks, we can safely take a trackers lock on the ledger during reloadLedger, which ensures
// that even during catchpoint catchup mode switch, we're still correctly protected by a mutex.
type accountUpdatesLedgerEvaluator struct {
	// au is the associated accountUpdates structure which invoking the trackerEvalVerified function, passing this structure as input.
	// the accountUpdatesLedgerEvaluator would access the underlying accountUpdates function directly, bypassing the balances mutex lock.
	au *accountUpdates
	// ao is onlineAccounts for voters access
	ao *onlineAccounts
	// prevHeader is the previous header to the current one. The usage of this is only in the context of initializeCaches where we iteratively
	// building the ledgercore.StateDelta, which requires a peek on the "previous" header information.
	prevHeader bookkeeping.BlockHeader
}

// GenesisHash returns the genesis hash
func (aul *accountUpdatesLedgerEvaluator) GenesisHash() crypto.Digest {
	return aul.au.ledger.GenesisHash()
}

// GenesisProto returns the genesis consensus params
func (aul *accountUpdatesLedgerEvaluator) GenesisProto() config.ConsensusParams {
	return aul.au.ledger.GenesisProto()
}

<<<<<<< HEAD
// VotersForStateProof returns the top online accounts at round rnd.
func (aul *accountUpdatesLedgerEvaluator) VotersForStateProof(rnd basics.Round) (voters *ledgercore.VotersForRound, err error) {
	return aul.au.voters.getVoters(rnd)
=======
// CompactCertVoters returns the top online accounts at round rnd.
func (aul *accountUpdatesLedgerEvaluator) CompactCertVoters(rnd basics.Round) (voters *ledgercore.VotersForRound, err error) {
	return aul.ao.voters.getVoters(rnd)
>>>>>>> 90b1c055
}

// BlockHdr returns the header of the given round. When the evaluator is running, it's only referring to the previous header, which is what we
// are providing here. Any attempt to access a different header would get denied.
func (aul *accountUpdatesLedgerEvaluator) BlockHdr(r basics.Round) (bookkeeping.BlockHeader, error) {
	if r == aul.prevHeader.Round {
		return aul.prevHeader, nil
	}
	return bookkeeping.BlockHeader{}, ledgercore.ErrNoEntry{}
}

// LatestTotals returns the totals of all accounts for the most recent round, as well as the round number
func (aul *accountUpdatesLedgerEvaluator) LatestTotals() (basics.Round, ledgercore.AccountTotals, error) {
	return aul.au.latestTotalsImpl()
}

// CheckDup test to see if the given transaction id/lease already exists. It's not needed by the accountUpdatesLedgerEvaluator and implemented as a stub.
func (aul *accountUpdatesLedgerEvaluator) CheckDup(config.ConsensusParams, basics.Round, basics.Round, basics.Round, transactions.Txid, ledgercore.Txlease) error {
	// this is a non-issue since this call will never be made on non-validating evaluation
	return fmt.Errorf("accountUpdatesLedgerEvaluator: tried to check for dup during accountUpdates initialization ")
}

// lookupWithoutRewards returns the account balance for a given address at a given round, without the reward
func (aul *accountUpdatesLedgerEvaluator) LookupWithoutRewards(rnd basics.Round, addr basics.Address) (ledgercore.AccountData, basics.Round, error) {
	data, validThrough, _, _, err := aul.au.lookupWithoutRewards(rnd, addr, false /*don't sync*/)
	if err != nil {
		return ledgercore.AccountData{}, 0, err
	}

	return data, validThrough, err
}

func (aul *accountUpdatesLedgerEvaluator) LookupApplication(rnd basics.Round, addr basics.Address, aidx basics.AppIndex) (ledgercore.AppResource, error) {
	r, _, err := aul.au.lookupResource(rnd, addr, basics.CreatableIndex(aidx), basics.AppCreatable, false /* don't sync */)
	return ledgercore.AppResource{AppParams: r.AppParams, AppLocalState: r.AppLocalState}, err
}

func (aul *accountUpdatesLedgerEvaluator) LookupAsset(rnd basics.Round, addr basics.Address, aidx basics.AssetIndex) (ledgercore.AssetResource, error) {
	r, _, err := aul.au.lookupResource(rnd, addr, basics.CreatableIndex(aidx), basics.AssetCreatable, false /* don't sync */)
	return ledgercore.AssetResource{AssetParams: r.AssetParams, AssetHolding: r.AssetHolding}, err
}

// GetCreatorForRound returns the asset/app creator for a given asset/app index at a given round
func (aul *accountUpdatesLedgerEvaluator) GetCreatorForRound(rnd basics.Round, cidx basics.CreatableIndex, ctype basics.CreatableType) (creator basics.Address, ok bool, err error) {
	return aul.au.getCreatorForRound(rnd, cidx, ctype, false /* don't sync */)
}

// onlineTotals returns the online totals of all accounts at the end of round rnd.
// used in tests only
func (au *accountUpdates) onlineTotals(rnd basics.Round) (basics.MicroAlgos, error) {
	au.accountsMu.RLock()
	defer au.accountsMu.RUnlock()
	offset, err := au.roundOffset(rnd)
	if err != nil {
		return basics.MicroAlgos{}, err
	}

	totals := au.roundTotals[offset]
	return totals.Online.Money, nil
}

// latestTotalsImpl returns the totals of all accounts for the most recent round, as well as the round number
func (au *accountUpdates) latestTotalsImpl() (basics.Round, ledgercore.AccountTotals, error) {
	offset := len(au.deltas)
	rnd := au.cachedDBRound + basics.Round(len(au.deltas))
	return rnd, au.roundTotals[offset], nil
}

// initializeFromDisk performs the atomic operation of loading the accounts data information from disk
// and preparing the accountUpdates for operation.
func (au *accountUpdates) initializeFromDisk(l ledgerForTracker, lastBalancesRound basics.Round) (err error) {
	au.dbs = l.trackerDB()
	au.log = l.trackerLog()
	au.ledger = l

	start := time.Now()
	ledgerAccountsinitCount.Inc(nil)
	err = au.dbs.Wdb.Atomic(func(ctx context.Context, tx *sql.Tx) error {
		totals, err0 := accountsTotals(ctx, tx, false)
		if err0 != nil {
			return err0
		}

		au.roundTotals = []ledgercore.AccountTotals{totals}
		return nil
	})

	ledgerAccountsinitMicros.AddMicrosecondsSince(start, nil)
	if err != nil {
		return
	}

	au.accountsq, err = accountsInitDbQueries(au.dbs.Rdb.Handle)
	if err != nil {
		return
	}

	hdr, err := l.BlockHdr(lastBalancesRound)
	if err != nil {
		return
	}

	au.versions = []protocol.ConsensusVersion{hdr.CurrentProtocol}
	au.deltas = nil
	au.creatableDeltas = nil
	au.accounts = make(map[basics.Address]modifiedAccount)
	au.resources = resourcesUpdates(make(map[accountCreatable]modifiedResource))
	au.creatables = make(map[basics.CreatableIndex]ledgercore.ModifiedCreatable)
	au.deltasAccum = []int{0}

	au.baseAccounts.init(au.log, baseAccountsPendingAccountsBufferSize, baseAccountsPendingAccountsWarnThreshold)
	au.baseResources.init(au.log, baseResourcesPendingAccountsBufferSize, baseResourcesPendingAccountsWarnThreshold)
	return
}

// newBlockImpl is the accountUpdates implementation of the ledgerTracker interface. This is the "internal" facing function
// which assumes that no lock need to be taken.
func (au *accountUpdates) newBlockImpl(blk bookkeeping.Block, delta ledgercore.StateDelta) {
	rnd := blk.Round()

	if rnd <= au.latest() {
		// Duplicate, ignore.
		return
	}

	if rnd != au.latest()+1 {
		au.log.Panicf("accountUpdates: newBlockImpl %d too far in the future, dbRound %d, deltas %d", rnd, au.cachedDBRound, len(au.deltas))
	}
	au.deltas = append(au.deltas, delta.Accts)
	au.versions = append(au.versions, blk.CurrentProtocol)
	au.creatableDeltas = append(au.creatableDeltas, delta.Creatables)
	au.deltasAccum = append(au.deltasAccum, delta.Accts.Len()+au.deltasAccum[len(au.deltasAccum)-1])

	au.baseAccounts.flushPendingWrites()
	au.baseResources.flushPendingWrites()

	for i := 0; i < delta.Accts.Len(); i++ {
		addr, data := delta.Accts.GetByIdx(i)
		macct := au.accounts[addr]
		macct.ndeltas++
		macct.data = data
		au.accounts[addr] = macct
	}
	for _, res := range delta.Accts.GetAllAssetResources() {
		key := accountCreatable{
			address: res.Addr,
			index:   basics.CreatableIndex(res.Aidx),
		}
		mres, _ := au.resources.get(key)
		mres.resource.AssetHolding = res.Holding.Holding
		mres.resource.AssetParams = res.Params.Params
		mres.ndeltas++
		au.resources.set(key, mres)
	}
	for _, res := range delta.Accts.GetAllAppResources() {
		key := accountCreatable{
			address: res.Addr,
			index:   basics.CreatableIndex(res.Aidx),
		}
		mres, _ := au.resources.get(key)
		mres.resource.AppLocalState = res.State.LocalState
		mres.resource.AppParams = res.Params.Params
		mres.ndeltas++
		au.resources.set(key, mres)
	}

	for cidx, cdelta := range delta.Creatables {
		mcreat := au.creatables[cidx]
		mcreat.Creator = cdelta.Creator
		mcreat.Created = cdelta.Created
		mcreat.Ctype = cdelta.Ctype
		mcreat.Ndeltas++
		au.creatables[cidx] = mcreat
	}

	au.roundTotals = append(au.roundTotals, delta.Totals)

	// calling prune would drop old entries from the base accounts.
	newBaseAccountSize := (len(au.accounts) + 1) + baseAccountsPendingAccountsBufferSize
	au.baseAccounts.prune(newBaseAccountSize)
	newBaseResourcesSize := (len(au.resources) + 1) + baseResourcesPendingAccountsBufferSize
	au.baseResources.prune(newBaseResourcesSize)
}

// lookupLatest returns the account data for a given address for the latest round.
// The rewards are added to the AccountData before returning.
// Note that the function doesn't update the account with the rewards,
// even while it does return the AccountData which represent the "rewarded" account data.
func (au *accountUpdates) lookupLatest(addr basics.Address) (data basics.AccountData, rnd basics.Round, withoutRewards basics.MicroAlgos, err error) {
	au.accountsMu.RLock()
	needUnlock := true
	defer func() {
		if needUnlock {
			au.accountsMu.RUnlock()
		}
	}()
	var offset uint64
	var rewardsProto config.ConsensusParams
	var rewardsLevel uint64
	var persistedData persistedAccountData
	var persistedResources []persistedResourcesData
	var resourceDbRound basics.Round
	withRewards := true

	var foundAccount bool
	var ad ledgercore.AccountData

	var foundResources map[basics.CreatableIndex]basics.Round
	var resourceCount uint64

	addResource := func(cidx basics.CreatableIndex, round basics.Round, res ledgercore.AccountResource) error {
		foundRound, ok := foundResources[cidx]
		if !ok { // first time seeing this cidx
			foundResources[cidx] = round
			if ledgercore.AssignAccountResourceToAccountData(cidx, res, &data) {
				resourceCount++
			}
			return nil
		}
		// is this newer than current "found" rnd for this resource?
		if round > foundRound {
			return fmt.Errorf("error in lookupAllResources, round %v > foundRound %v: %w", round, foundRound, ErrLookupLatestResources)
		}
		// otherwise older than current "found" rnd: ignore, since it's older than what we have
		return nil
	}

	// possibly avoid a trip to the DB for more resources, if we can use totals info
	checkDone := func() bool {
		if foundAccount { // found AccountData
			// no resources
			if ad.TotalAssetParams == 0 && ad.TotalAppParams == 0 &&
				ad.TotalAssets == 0 && ad.TotalAppLocalStates == 0 {
				return true
			}
			// not possible to know how many resources rows to look for: totals conceal possibly overlapping assets/apps
			// but asset params also assume asset holding
			if (ad.TotalAssetParams != 0 && ad.TotalAssets != 0 && ad.TotalAssetParams != ad.TotalAssets) ||
				(ad.TotalAppParams != 0 && ad.TotalAppLocalStates != 0) {
				return false
			}

			// in cases where acct is only a holder of assets/apps, or is just a creator of assets/apps,
			// we can know how many resources rows to look for
			needToFind := uint64(0)
			if ad.TotalAssetParams == 0 { // not a creator of assets
				needToFind += uint64(ad.TotalAssets) // look for N asset holdings
			} else if ad.TotalAssets == 0 { // not a holder of assets
				needToFind += uint64(ad.TotalAssetParams) // look for N asset params
			} else if ad.TotalAssetParams == ad.TotalAssets {
				needToFind += uint64(ad.TotalAssetParams)
			} else {
				return false
			}
			if ad.TotalAppParams == 0 { // not a creator of apps
				needToFind += uint64(ad.TotalAppLocalStates) // look for N AppLocalStates
			} else if ad.TotalAppLocalStates == 0 { // not a user of apps
				needToFind += uint64(ad.TotalAppParams) // look for N AppParams
			} else {
				return false
			}
			return needToFind == resourceCount
		}
		return false
	}

	for {
		currentDbRound := au.cachedDBRound
		currentDeltaLen := len(au.deltas)
		rnd = au.latest()
		offset, err = au.roundOffset(rnd)
		if err != nil {
			return
		}
		// offset should now be len(au.deltas)
		if offset != uint64(len(au.deltas)) {
			return basics.AccountData{}, basics.Round(0), basics.MicroAlgos{}, fmt.Errorf("offset != len(au.deltas): %w", ErrLookupLatestResources)
		}
		ad = ledgercore.AccountData{}
		foundAccount = false
		foundResources = make(map[basics.CreatableIndex]basics.Round)
		resourceCount = 0

		rewardsProto = config.Consensus[au.versions[offset]]
		rewardsLevel = au.roundTotals[offset].RewardsLevel

		// we're testing the withRewards here and setting the defer function only once, and only if withRewards is true.
		// we want to make this defer only after setting the above rewardsProto/rewardsLevel.
		if withRewards {
			defer func() {
				if err == nil {
					ledgercore.AssignAccountData(&data, ad)
					withoutRewards = data.MicroAlgos // record balance before updating rewards
					data = data.WithUpdatedRewards(rewardsProto, rewardsLevel)
				}
			}()
			withRewards = false
		}

		// check if we've had this address modified in the past rounds. ( i.e. if it's in the deltas )
		if macct, has := au.accounts[addr]; has {
			// This is the most recent round, so we can
			// use a cache of the most recent account state.
			ad = macct.data
			foundAccount = true
		} else if pad, has := au.baseAccounts.read(addr); has && pad.round == currentDbRound {
			// we don't technically need this, since it's already in the baseAccounts, however, writing this over
			// would ensure that we promote this field.
			au.baseAccounts.writePending(pad)
			ad = pad.accountData.GetLedgerCoreAccountData()
			foundAccount = true
		}

		if checkDone() {
			return
		}

		// check for resources modified in the past rounds, in the deltas
		for cidx, mr := range au.resources.getForAddress(addr) {
			if err := addResource(cidx, rnd, mr.resource); err != nil {
				return basics.AccountData{}, basics.Round(0), basics.MicroAlgos{}, err
			}
		}

		if checkDone() {
			return
		}

		// check the baseResources -
		if prds := au.baseResources.readAll(addr); len(prds) > 0 {
			for _, prd := range prds {
				// we don't technically need this, since it's already in the baseResources, however, writing this over
				// would ensure that we promote this field.
				au.baseResources.writePending(prd, addr)
				if prd.addrid != 0 {
					if err := addResource(prd.aidx, rnd, prd.AccountResource()); err != nil {
						return basics.AccountData{}, basics.Round(0), basics.MicroAlgos{}, err
					}
				}
			}
		}
		au.accountsMu.RUnlock()
		needUnlock = false

		if checkDone() {
			return
		}

		// No updates of this account in the in-memory deltas; use on-disk DB.
		// The check in roundOffset() made sure the round is exactly the one
		// present in the on-disk DB.  As an optimization, we avoid creating
		// a separate transaction here, and directly use a prepared SQL query
		// against the database.
		if !foundAccount {
			persistedData, err = au.accountsq.lookup(addr)
			if err != nil {
				return basics.AccountData{}, basics.Round(0), basics.MicroAlgos{}, err
			}
			if persistedData.round == currentDbRound {
				if persistedData.rowid != 0 {
					// if we read actual data return it
					au.baseAccounts.writePending(persistedData)
					ad = persistedData.accountData.GetLedgerCoreAccountData()
				} else {
					ad = ledgercore.AccountData{}
				}

				foundAccount = true
				if checkDone() {
					return
				}
			}

			if persistedData.round < currentDbRound {
				au.log.Errorf("accountUpdates.lookupLatest: account database round %d is behind in-memory round %d", persistedData.round, currentDbRound)
				return basics.AccountData{}, basics.Round(0), basics.MicroAlgos{}, &StaleDatabaseRoundError{databaseRound: persistedData.round, memoryRound: currentDbRound}
			}
			if persistedData.round > currentDbRound {
				goto tryAgain
			}
		}

		// Look for resources on disk
		persistedResources, resourceDbRound, err = au.accountsq.lookupAllResources(addr)
		if err != nil {
			return basics.AccountData{}, basics.Round(0), basics.MicroAlgos{}, err
		}
		if resourceDbRound == currentDbRound {
			for _, pd := range persistedResources {
				au.baseResources.writePending(pd, addr)
				if err := addResource(pd.aidx, currentDbRound, pd.AccountResource()); err != nil {
					return basics.AccountData{}, basics.Round(0), basics.MicroAlgos{}, err
				}
			}
			// We've found all the resources we could find for this address.
			return
		}

		if resourceDbRound < currentDbRound {
			au.log.Errorf("accountUpdates.lookupLatest: resource database round %d is behind in-memory round %d", resourceDbRound, currentDbRound)
			return basics.AccountData{}, basics.Round(0), basics.MicroAlgos{}, &StaleDatabaseRoundError{databaseRound: resourceDbRound, memoryRound: currentDbRound}
		}

	tryAgain:
		au.accountsMu.RLock()
		needUnlock = true
		for currentDbRound >= au.cachedDBRound && currentDeltaLen == len(au.deltas) {
			au.accountsReadCond.Wait()
		}
	}
}

func (au *accountUpdates) lookupResource(rnd basics.Round, addr basics.Address, aidx basics.CreatableIndex, ctype basics.CreatableType, synchronized bool) (data ledgercore.AccountResource, validThrough basics.Round, err error) {
	needUnlock := false
	if synchronized {
		au.accountsMu.RLock()
		needUnlock = true
	}
	defer func() {
		if needUnlock {
			au.accountsMu.RUnlock()
		}
	}()
	var offset uint64
	var persistedData persistedResourcesData
	for {
		currentDbRound := au.cachedDBRound
		currentDeltaLen := len(au.deltas)
		offset, err = au.roundOffset(rnd)
		if err != nil {
			return
		}

		// check if we've had this address modified in the past rounds. ( i.e. if it's in the deltas )
		macct, indeltas := au.resources.get(accountCreatable{address: addr, index: aidx})
		if indeltas {
			// Check if this is the most recent round, in which case, we can
			// use a cache of the most recent account state.
			if offset == uint64(len(au.deltas)) {
				return macct.resource, rnd, nil
			}
			// the account appears in the deltas, but we don't know if it appears in the
			// delta range of [0..offset], so we'll need to check :
			// Traverse the deltas backwards to ensure that later updates take
			// priority if present.
			for offset > 0 {
				offset--
				r, ok := au.deltas[offset].GetResource(addr, aidx, ctype)
				if ok {
					// the returned validThrough here is not optimal, but it still correct. We could get a more accurate value by scanning
					// the deltas forward, but this would be time consuming loop, which might not pay off.
					return r, rnd, nil
				}
			}
		} else {
			// we know that the account in not in the deltas - so there is no point in scanning it.
			// we've going to fall back to search in the database, but before doing so, we should
			// update the rnd so that it would point to the end of the known delta range.
			// ( that would give us the best validity range )
			rnd = currentDbRound + basics.Round(currentDeltaLen)
		}

		// check the baseResources -
		if macct, has := au.baseResources.read(addr, aidx); has {
			// we don't technically need this, since it's already in the baseResources, however, writing this over
			// would ensure that we promote this field.
			au.baseResources.writePending(macct, addr)
			return macct.AccountResource(), rnd, nil
		}

		if synchronized {
			au.accountsMu.RUnlock()
			needUnlock = false
		}
		// No updates of this account in the in-memory deltas; use on-disk DB.
		// The check in roundOffset() made sure the round is exactly the one
		// present in the on-disk DB.  As an optimization, we avoid creating
		// a separate transaction here, and directly use a prepared SQL query
		// against the database.
		persistedData, err = au.accountsq.lookupResources(addr, aidx, ctype)
		if persistedData.round == currentDbRound {
			if persistedData.addrid != 0 {
				// if we read actual data return it
				au.baseResources.writePending(persistedData, addr)
				return persistedData.AccountResource(), rnd, err
			}
			// otherwise return empty
			return ledgercore.AccountResource{}, rnd, err
		}
		if synchronized {
			if persistedData.round < currentDbRound {
				au.log.Errorf("accountUpdates.lookupResource: database round %d is behind in-memory round %d", persistedData.round, currentDbRound)
				return ledgercore.AccountResource{}, basics.Round(0), &StaleDatabaseRoundError{databaseRound: persistedData.round, memoryRound: currentDbRound}
			}
			au.accountsMu.RLock()
			needUnlock = true
			for currentDbRound >= au.cachedDBRound && currentDeltaLen == len(au.deltas) {
				au.accountsReadCond.Wait()
			}
		} else {
			// in non-sync mode, we don't wait since we already assume that we're synchronized.
			au.log.Errorf("accountUpdates.lookupResource: database round %d mismatching in-memory round %d", persistedData.round, currentDbRound)
			return ledgercore.AccountResource{}, basics.Round(0), &MismatchingDatabaseRoundError{databaseRound: persistedData.round, memoryRound: currentDbRound}
		}
	}
}

// lookupWithoutRewards returns the account data for a given address at a given round.
func (au *accountUpdates) lookupWithoutRewards(rnd basics.Round, addr basics.Address, synchronized bool) (data ledgercore.AccountData, validThrough basics.Round, rewardsVersion protocol.ConsensusVersion, rewardsLevel uint64, err error) {
	needUnlock := false
	if synchronized {
		au.accountsMu.RLock()
		needUnlock = true
	}
	defer func() {
		if needUnlock {
			au.accountsMu.RUnlock()
		}
	}()
	var offset uint64
	var persistedData persistedAccountData
	for {
		currentDbRound := au.cachedDBRound
		currentDeltaLen := len(au.deltas)
		offset, err = au.roundOffset(rnd)
		if err != nil {
			return
		}

		rewardsVersion = au.versions[offset]
		rewardsLevel = au.roundTotals[offset].RewardsLevel

		// check if we've had this address modified in the past rounds. ( i.e. if it's in the deltas )
		macct, indeltas := au.accounts[addr]
		if indeltas {
			// Check if this is the most recent round, in which case, we can
			// use a cache of the most recent account state.
			if offset == uint64(len(au.deltas)) {
				return macct.data, rnd, rewardsVersion, rewardsLevel, nil
			}
			// the account appears in the deltas, but we don't know if it appears in the
			// delta range of [0..offset], so we'll need to check :
			// Traverse the deltas backwards to ensure that later updates take
			// priority if present.
			for offset > 0 {
				offset--
				d, ok := au.deltas[offset].GetData(addr)
				if ok {
					// the returned validThrough here is not optimal, but it still correct. We could get a more accurate value by scanning
					// the deltas forward, but this would be time consuming loop, which might not pay off.
					return d, rnd, rewardsVersion, rewardsLevel, nil
				}
			}
		} else {
			// we know that the account in not in the deltas - so there is no point in scanning it.
			// we've going to fall back to search in the database, but before doing so, we should
			// update the rnd so that it would point to the end of the known delta range.
			// ( that would give us the best validity range )
			rnd = currentDbRound + basics.Round(currentDeltaLen)
		}

		// check the baseAccounts -
		if macct, has := au.baseAccounts.read(addr); has {
			// we don't technically need this, since it's already in the baseAccounts, however, writing this over
			// would ensure that we promote this field.
			au.baseAccounts.writePending(macct)
			return macct.accountData.GetLedgerCoreAccountData(), rnd, rewardsVersion, rewardsLevel, nil
		}

		if synchronized {
			au.accountsMu.RUnlock()
			needUnlock = false
		}
		// No updates of this account in the in-memory deltas; use on-disk DB.
		// The check in roundOffset() made sure the round is exactly the one
		// present in the on-disk DB.  As an optimization, we avoid creating
		// a separate transaction here, and directly use a prepared SQL query
		// against the database.
		persistedData, err = au.accountsq.lookup(addr)
		if persistedData.round == currentDbRound {
			if persistedData.rowid != 0 {
				// if we read actual data return it
				au.baseAccounts.writePending(persistedData)
				return persistedData.accountData.GetLedgerCoreAccountData(), rnd, rewardsVersion, rewardsLevel, err
			}
			// otherwise return empty
			return ledgercore.AccountData{}, rnd, rewardsVersion, rewardsLevel, err
		}
		if synchronized {
			if persistedData.round < currentDbRound {
				au.log.Errorf("accountUpdates.lookupWithoutRewards: database round %d is behind in-memory round %d", persistedData.round, currentDbRound)
				return ledgercore.AccountData{}, basics.Round(0), rewardsVersion, rewardsLevel, &StaleDatabaseRoundError{databaseRound: persistedData.round, memoryRound: currentDbRound}
			}
			au.accountsMu.RLock()
			needUnlock = true
			for currentDbRound >= au.cachedDBRound && currentDeltaLen == len(au.deltas) {
				au.accountsReadCond.Wait()
			}
		} else {
			// in non-sync mode, we don't wait since we already assume that we're synchronized.
			au.log.Errorf("accountUpdates.lookupWithoutRewards: database round %d mismatching in-memory round %d", persistedData.round, currentDbRound)
			return ledgercore.AccountData{}, basics.Round(0), rewardsVersion, rewardsLevel, &MismatchingDatabaseRoundError{databaseRound: persistedData.round, memoryRound: currentDbRound}
		}
	}
}

// getCreatorForRound returns the asset/app creator for a given asset/app index at a given round
func (au *accountUpdates) getCreatorForRound(rnd basics.Round, cidx basics.CreatableIndex, ctype basics.CreatableType, synchronized bool) (creator basics.Address, ok bool, err error) {
	unlock := false
	if synchronized {
		au.accountsMu.RLock()
		unlock = true
	}
	defer func() {
		if unlock {
			au.accountsMu.RUnlock()
		}
	}()
	var dbRound basics.Round
	var offset uint64
	for {
		currentDbRound := au.cachedDBRound
		currentDeltaLen := len(au.deltas)
		offset, err = au.roundOffset(rnd)
		if err != nil {
			return basics.Address{}, false, err
		}

		// If this is the most recent round, au.creatables has the latest
		// state and we can skip scanning backwards over creatableDeltas
		if offset == uint64(len(au.deltas)) {
			// Check if we already have the asset/creator in cache
			creatableDelta, ok := au.creatables[cidx]
			if ok {
				if creatableDelta.Created && creatableDelta.Ctype == ctype {
					return creatableDelta.Creator, true, nil
				}
				return basics.Address{}, false, nil
			}
		} else {
			for offset > 0 {
				offset--
				creatableDelta, ok := au.creatableDeltas[offset][cidx]
				if ok {
					if creatableDelta.Created && creatableDelta.Ctype == ctype {
						return creatableDelta.Creator, true, nil
					}
					return basics.Address{}, false, nil
				}
			}
		}

		if synchronized {
			au.accountsMu.RUnlock()
			unlock = false
		}
		// Check the database
		creator, ok, dbRound, err = au.accountsq.lookupCreator(cidx, ctype)

		if dbRound == currentDbRound {
			return
		}
		if synchronized {
			if dbRound < currentDbRound {
				au.log.Errorf("accountUpdates.getCreatorForRound: database round %d is behind in-memory round %d", dbRound, currentDbRound)
				return basics.Address{}, false, &StaleDatabaseRoundError{databaseRound: dbRound, memoryRound: currentDbRound}
			}
			au.accountsMu.RLock()
			unlock = true
			for currentDbRound >= au.cachedDBRound && currentDeltaLen == len(au.deltas) {
				au.accountsReadCond.Wait()
			}
		} else {
			au.log.Errorf("accountUpdates.getCreatorForRound: database round %d mismatching in-memory round %d", dbRound, currentDbRound)
			return basics.Address{}, false, &MismatchingDatabaseRoundError{databaseRound: dbRound, memoryRound: currentDbRound}
		}
	}
}

// roundOffset calculates the offset of the given round compared to the current dbRound. Requires that the lock would be taken.
func (au *accountUpdates) roundOffset(rnd basics.Round) (offset uint64, err error) {
	if rnd < au.cachedDBRound {
		err = &RoundOffsetError{
			round:   rnd,
			dbRound: au.cachedDBRound,
		}
		return
	}

	off := uint64(rnd - au.cachedDBRound)
	if off > uint64(len(au.deltas)) {
		err = fmt.Errorf("round %d too high: dbRound %d, deltas %d", rnd, au.cachedDBRound, len(au.deltas))
		return
	}

	return off, nil
}

func (au *accountUpdates) handleUnorderedCommit(dcc *deferredCommitContext) {
}

// prepareCommit prepares data to write to the database a "chunk" of rounds, and update the cached dbRound accordingly.
func (au *accountUpdates) prepareCommit(dcc *deferredCommitContext) error {
	if au.logAccountUpdatesMetrics {
		now := time.Now()
		if now.Sub(au.lastMetricsLogTime) >= au.logAccountUpdatesInterval {
			dcc.updateStats = true
			au.lastMetricsLogTime = now
		}
	}

	offset := dcc.offset

	au.accountsMu.RLock()

	// create a copy of the round totals and protos for the range we're going to flush.
	dcc.roundTotals = au.roundTotals[offset]

	// verify version correctness : all the entries in the au.versions[1:offset+1] should have the *same* version, and the committedUpTo should be enforcing that.
	if au.versions[1] != au.versions[offset] {
		au.accountsMu.RUnlock()

		// in scheduleCommit, we expect that this function to update the catchpointWriting when
		// it's on a catchpoint round and the node is configured to generate catchpoints. Doing this in a deferred function
		// here would prevent us from "forgetting" to update this variable later on.
		// The same is repeated in commitRound on errors.
		if dcc.catchpointFirstStage && dcc.enableGeneratingCatchpointFiles {
			atomic.StoreInt32(dcc.catchpointDataWriting, 0)
		}
		return fmt.Errorf("attempted to commit series of rounds with non-uniform consensus versions")
	}

	// once the consensus upgrade to resource separation is complete, all resources/accounts are also tagged with
	// their corresponding update round.
	setUpdateRound := config.Consensus[au.versions[1]].EnableAccountDataResourceSeparation

	// compact all the deltas - when we're trying to persist multiple rounds, we might have the same account
	// being updated multiple times. When that happen, we can safely omit the intermediate updates.
	dcc.compactAccountDeltas = makeCompactAccountDeltas(au.deltas[:offset], dcc.oldBase, setUpdateRound, au.baseAccounts)
	dcc.compactResourcesDeltas = makeCompactResourceDeltas(au.deltas[:offset], dcc.oldBase, setUpdateRound, au.baseAccounts, au.baseResources)
	dcc.compactCreatableDeltas = compactCreatableDeltas(au.creatableDeltas[:offset])

	au.accountsMu.RUnlock()

	dcc.genesisProto = au.ledger.GenesisProto()

	if dcc.updateStats {
		dcc.stats.DatabaseCommitDuration = time.Duration(time.Now().UnixNano())
	}

	return nil
}

// commitRound closure is called within the same transaction for all trackers
// it receives current offset and dbRound
func (au *accountUpdates) commitRound(ctx context.Context, tx *sql.Tx, dcc *deferredCommitContext) (err error) {
	offset := dcc.offset
	dbRound := dcc.oldBase

	defer func() {
		if err != nil {
			if dcc.catchpointFirstStage && dcc.enableGeneratingCatchpointFiles {
				atomic.StoreInt32(dcc.catchpointDataWriting, 0)
			}
		}
	}()

	_, err = db.ResetTransactionWarnDeadline(ctx, tx, time.Now().Add(accountsUpdatePerRoundHighWatermark*time.Duration(offset)))
	if err != nil {
		return err
	}

	if dcc.updateStats {
		dcc.stats.OldAccountPreloadDuration = time.Duration(time.Now().UnixNano())
	}

	err = dcc.compactAccountDeltas.accountsLoadOld(tx)
	if err != nil {
		return err
	}

	knownAddresses := make(map[basics.Address]int64, len(dcc.compactAccountDeltas.deltas))
	for _, delta := range dcc.compactAccountDeltas.deltas {
		knownAddresses[delta.oldAcct.addr] = delta.oldAcct.rowid
	}

	err = dcc.compactResourcesDeltas.resourcesLoadOld(tx, knownAddresses)
	if err != nil {
		return err
	}

	if dcc.updateStats {
		dcc.stats.OldAccountPreloadDuration = time.Duration(time.Now().UnixNano()) - dcc.stats.OldAccountPreloadDuration
	}

	err = accountsPutTotals(tx, dcc.roundTotals, false)
	if err != nil {
		return err
	}

	if dcc.updateStats {
		dcc.stats.AccountsWritingDuration = time.Duration(time.Now().UnixNano())
	}

	// the updates of the actual account data is done last since the accountsNewRound would modify the compactDeltas old values
	// so that we can update the base account back.
	dcc.updatedPersistedAccounts, dcc.updatedPersistedResources, err = accountsNewRound(tx, dcc.compactAccountDeltas, dcc.compactResourcesDeltas, dcc.compactCreatableDeltas, dcc.genesisProto, dbRound+basics.Round(offset))
	if err != nil {
		return err
	}

	if dcc.updateStats {
		dcc.stats.AccountsWritingDuration = time.Duration(time.Now().UnixNano()) - dcc.stats.AccountsWritingDuration
	}

	return
}

func (au *accountUpdates) postCommit(ctx context.Context, dcc *deferredCommitContext) {
	if dcc.updateStats {
		spentDuration := dcc.stats.DatabaseCommitDuration + dcc.stats.AccountsWritingDuration + dcc.stats.MerkleTrieUpdateDuration + dcc.stats.OldAccountPreloadDuration
		dcc.stats.DatabaseCommitDuration = time.Duration(time.Now().UnixNano()) - spentDuration
	}

	offset := dcc.offset
	dbRound := dcc.oldBase
	newBase := dcc.newBase

	dcc.updatingBalancesDuration = time.Since(dcc.flushTime)

	if dcc.updateStats {
		dcc.stats.MemoryUpdatesDuration = time.Duration(time.Now().UnixNano())
	}

	au.accountsMu.Lock()
	// Drop reference counts to modified accounts, and evict them
	// from in-memory cache when no references remain.
	for i := 0; i < dcc.compactAccountDeltas.len(); i++ {
		acctUpdate := dcc.compactAccountDeltas.getByIdx(i)
		cnt := acctUpdate.nAcctDeltas
		macct, ok := au.accounts[acctUpdate.address]
		if !ok {
			au.log.Panicf("inconsistency: flushed %d changes to %s, but not in au.accounts", cnt, acctUpdate.address)
		}

		if cnt > macct.ndeltas {
			au.log.Panicf("inconsistency: flushed %d changes to %s, but au.accounts had %d", cnt, acctUpdate.address, macct.ndeltas)
		} else if cnt == macct.ndeltas {
			delete(au.accounts, acctUpdate.address)
		} else {
			macct.ndeltas -= cnt
			au.accounts[acctUpdate.address] = macct
		}
	}

	for i := 0; i < dcc.compactResourcesDeltas.len(); i++ {
		resUpdate := dcc.compactResourcesDeltas.getByIdx(i)
		cnt := resUpdate.nAcctDeltas
		key := accountCreatable{resUpdate.address, resUpdate.oldResource.aidx}
		macct, ok := au.resources[key]
		if !ok {
			au.log.Panicf("inconsistency: flushed %d changes to (%s, %d), but not in au.resources", cnt, resUpdate.address, resUpdate.oldResource.aidx)
		}

		if cnt > macct.ndeltas {
			au.log.Panicf("inconsistency: flushed %d changes to (%s, %d), but au.resources had %d", cnt, resUpdate.address, resUpdate.oldResource.aidx, macct.ndeltas)
		} else if cnt == macct.ndeltas {
			delete(au.resources, key)
		} else {
			macct.ndeltas -= cnt
			au.resources[key] = macct
		}
	}

	for _, persistedAcct := range dcc.updatedPersistedAccounts {
		au.baseAccounts.write(persistedAcct)
	}

	for addr, deltas := range dcc.updatedPersistedResources {
		for _, persistedRes := range deltas {
			au.baseResources.write(persistedRes, addr)
		}
	}

	for cidx, modCrt := range dcc.compactCreatableDeltas {
		cnt := modCrt.Ndeltas
		mcreat, ok := au.creatables[cidx]
		if !ok {
			au.log.Panicf("inconsistency: flushed %d changes to creatable %d, but not in au.creatables", cnt, cidx)
		}

		if cnt > mcreat.Ndeltas {
			au.log.Panicf("inconsistency: flushed %d changes to creatable %d, but au.creatables had %d", cnt, cidx, mcreat.Ndeltas)
		} else if cnt == mcreat.Ndeltas {
			delete(au.creatables, cidx)
		} else {
			mcreat.Ndeltas -= cnt
			au.creatables[cidx] = mcreat
		}
	}

	// clear the backing array to let GC collect data.
	// this is catchpoint-related optimization if for whatever reason catchpoint generation
	// takes longer than 500 rounds.
	// the number chosen out of the following calculation:
	// 300 bytes per acct in delta * 50,000 accts (full block)  * 500 rounds = 7.5 GB
	const deltasClearThreshold = 500
	if offset > deltasClearThreshold {
		for i := uint64(0); i < offset; i++ {
			au.deltas[i] = ledgercore.AccountDeltas{}
			au.creatableDeltas[i] = nil
		}
	}

	au.deltas = au.deltas[offset:]
	au.deltasAccum = au.deltasAccum[offset:]
	au.versions = au.versions[offset:]
	au.roundTotals = au.roundTotals[offset:]
	au.creatableDeltas = au.creatableDeltas[offset:]
	au.cachedDBRound = newBase

	au.accountsMu.Unlock()

	if dcc.updateStats {
		dcc.stats.MemoryUpdatesDuration = time.Duration(time.Now().UnixNano()) - dcc.stats.MemoryUpdatesDuration
	}

	au.accountsReadCond.Broadcast()

	// log telemetry event
	if dcc.updateStats {
		dcc.stats.StartRound = uint64(dbRound)
		dcc.stats.RoundsCount = offset
		dcc.stats.UpdatedAccountsCount = uint64(len(dcc.updatedPersistedAccounts))
		dcc.stats.UpdatedCreatablesCount = uint64(len(dcc.compactCreatableDeltas))

		dcc.stats.UpdatedResourcesCount = 0
		for _, resData := range dcc.updatedPersistedResources {
			dcc.stats.UpdatedResourcesCount += uint64(len(resData))
		}

		var details struct{}
		au.log.Metrics(telemetryspec.Accounts, dcc.stats, details)
	}
}

func (au *accountUpdates) postCommitUnlocked(ctx context.Context, dcc *deferredCommitContext) {
}

// compactCreatableDeltas takes an array of creatables map deltas ( one array entry per round ), and compact the array into a single
// map that contains all the deltas changes. While doing that, the function eliminate any intermediate changes.
// It counts the number of changes per round by specifying it in the ndeltas field of the modifiedCreatable.
func compactCreatableDeltas(creatableDeltas []map[basics.CreatableIndex]ledgercore.ModifiedCreatable) (outCreatableDeltas map[basics.CreatableIndex]ledgercore.ModifiedCreatable) {
	if len(creatableDeltas) == 0 {
		return
	}
	// the sizes of the maps here aren't super accurate, but would hopefully be a rough estimate for a reasonable starting point.
	outCreatableDeltas = make(map[basics.CreatableIndex]ledgercore.ModifiedCreatable, 1+len(creatableDeltas[0])*len(creatableDeltas))
	for _, roundCreatable := range creatableDeltas {
		for creatableIdx, creatable := range roundCreatable {
			if prev, has := outCreatableDeltas[creatableIdx]; has {
				outCreatableDeltas[creatableIdx] = ledgercore.ModifiedCreatable{
					Ctype:   creatable.Ctype,
					Created: creatable.Created,
					Creator: creatable.Creator,
					Ndeltas: prev.Ndeltas + 1,
				}
			} else {
				outCreatableDeltas[creatableIdx] = ledgercore.ModifiedCreatable{
					Ctype:   creatable.Ctype,
					Created: creatable.Created,
					Creator: creatable.Creator,
					Ndeltas: 1,
				}
			}
		}
	}
	return
}

// latest returns the latest round
func (au *accountUpdates) latest() basics.Round {
	return au.cachedDBRound + basics.Round(len(au.deltas))
}

// the vacuumDatabase performs a full vacuum of the accounts database.
func (au *accountUpdates) vacuumDatabase(ctx context.Context) (err error) {
	// vaccumming the database would modify the some of the tables rowid, so we need to make sure any stored in-memory
	// rowid are flushed.
	au.baseAccounts.prune(0)
	au.baseResources.prune(0)

	startTime := time.Now()
	vacuumExitCh := make(chan struct{}, 1)
	vacuumLoggingAbort := sync.WaitGroup{}
	vacuumLoggingAbort.Add(1)
	// vacuuming the database can take a while. A long while. We want to have a logging function running in a separate go-routine that would log the progress to the log file.
	// also, when we're done vacuuming, we should sent an event notifying of the total time it took to vacuum the database.
	go func() {
		defer vacuumLoggingAbort.Done()
		au.log.Infof("Vacuuming accounts database started")
		for {
			select {
			case <-time.After(5 * time.Second):
				au.log.Infof("Vacuuming accounts database in progress")
			case <-vacuumExitCh:
				return
			}
		}
	}()

	ledgerVacuumCount.Inc(nil)
	vacuumStats, err := au.dbs.Wdb.Vacuum(ctx)
	close(vacuumExitCh)
	vacuumLoggingAbort.Wait()

	if err != nil {
		au.log.Warnf("Vacuuming account database failed : %v", err)
		return err
	}
	vacuumElapsedTime := time.Since(startTime)
	ledgerVacuumMicros.AddUint64(uint64(vacuumElapsedTime.Microseconds()), nil)

	au.log.Infof("Vacuuming accounts database completed within %v, reducing number of pages from %d to %d and size from %d to %d", vacuumElapsedTime, vacuumStats.PagesBefore, vacuumStats.PagesAfter, vacuumStats.SizeBefore, vacuumStats.SizeAfter)

	vacuumTelemetryStats := telemetryspec.BalancesAccountVacuumEventDetails{
		VacuumTimeNanoseconds:  vacuumElapsedTime.Nanoseconds(),
		BeforeVacuumPageCount:  vacuumStats.PagesBefore,
		AfterVacuumPageCount:   vacuumStats.PagesAfter,
		BeforeVacuumSpaceBytes: vacuumStats.SizeBefore,
		AfterVacuumSpaceBytes:  vacuumStats.SizeAfter,
	}

	au.log.EventWithDetails(telemetryspec.Accounts, telemetryspec.BalancesAccountVacuumEvent, vacuumTelemetryStats)
	return
}

var ledgerGetcatchpointCount = metrics.NewCounter("ledger_getcatchpoint_count", "calls")
var ledgerGetcatchpointMicros = metrics.NewCounter("ledger_getcatchpoint_micros", "µs spent")
var ledgerAccountsinitCount = metrics.NewCounter("ledger_accountsinit_count", "calls")
var ledgerAccountsinitMicros = metrics.NewCounter("ledger_accountsinit_micros", "µs spent")
var ledgerCommitroundCount = metrics.NewCounter("ledger_commitround_count", "calls")
var ledgerCommitroundMicros = metrics.NewCounter("ledger_commitround_micros", "µs spent")
var ledgerGeneratecatchpointCount = metrics.NewCounter("ledger_generatecatchpoint_count", "calls")
var ledgerGeneratecatchpointMicros = metrics.NewCounter("ledger_generatecatchpoint_micros", "µs spent")
var ledgerVacuumCount = metrics.NewCounter("ledger_vacuum_count", "calls")
var ledgerVacuumMicros = metrics.NewCounter("ledger_vacuum_micros", "µs spent")<|MERGE_RESOLUTION|>--- conflicted
+++ resolved
@@ -178,12 +178,6 @@
 	// accountsReadCond used to synchronize read access to the internal data structures.
 	accountsReadCond *sync.Cond
 
-<<<<<<< HEAD
-	// voters keeps track of vector commitments of online accounts, used for state proofs.
-	voters *votersTracker
-
-=======
->>>>>>> 90b1c055
 	// baseAccounts stores the most recently used accounts, at exactly dbRound
 	baseAccounts lruAccounts
 
@@ -552,15 +546,9 @@
 	return aul.au.ledger.GenesisProto()
 }
 
-<<<<<<< HEAD
 // VotersForStateProof returns the top online accounts at round rnd.
 func (aul *accountUpdatesLedgerEvaluator) VotersForStateProof(rnd basics.Round) (voters *ledgercore.VotersForRound, err error) {
-	return aul.au.voters.getVoters(rnd)
-=======
-// CompactCertVoters returns the top online accounts at round rnd.
-func (aul *accountUpdatesLedgerEvaluator) CompactCertVoters(rnd basics.Round) (voters *ledgercore.VotersForRound, err error) {
 	return aul.ao.voters.getVoters(rnd)
->>>>>>> 90b1c055
 }
 
 // BlockHdr returns the header of the given round. When the evaluator is running, it's only referring to the previous header, which is what we
