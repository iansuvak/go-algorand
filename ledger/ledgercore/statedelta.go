--- conflicted
+++ resolved
@@ -195,16 +195,9 @@
 // This does not play well for AssetConfig and ApplicationCall transactions on scale
 func MakeStateDelta(hdr *bookkeeping.BlockHeader, prevTimestamp int64, hint int, stateProofNext basics.Round) StateDelta {
 	return StateDelta{
-<<<<<<< HEAD
-		Accts: MakeAccountDeltas(hint),
-		Txids: make(map[transactions.Txid]IncludedTransactions, hint),
-
-=======
-		Accts:    MakeAccountDeltas(hint),
-		KvMods:   make(map[string]KvValueDelta),
-		Txids:    make(map[transactions.Txid]IncludedTransactions, hint),
-		Txleases: make(map[Txlease]basics.Round),
->>>>>>> 0cb9a2e4
+		Accts:  MakeAccountDeltas(hint),
+		KvMods: make(map[string]KvValueDelta),
+		Txids:  make(map[transactions.Txid]IncludedTransactions, hint),
 		// asset or application creation are considered as rare events so do not pre-allocate space for them
 		Hdr:                      hdr,
 		StateProofNext:           stateProofNext,
