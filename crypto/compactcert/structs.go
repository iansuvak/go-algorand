// Copyright (C) 2019-2022 Algorand, Inc.
// This file is part of go-algorand
//
// go-algorand is free software: you can redistribute it and/or modify
// it under the terms of the GNU Affero General Public License as
// published by the Free Software Foundation, either version 3 of the
// License, or (at your option) any later version.
//
// go-algorand is distributed in the hope that it will be useful,
// but WITHOUT ANY WARRANTY; without even the implied warranty of
// MERCHANTABILITY or FITNESS FOR A PARTICULAR PURPOSE.  See the
// GNU Affero General Public License for more details.
//
// You should have received a copy of the GNU Affero General Public License
// along with go-algorand.  If not, see <https://www.gnu.org/licenses/>.

package compactcert

import (
	"github.com/algorand/go-algorand/crypto"
	"github.com/algorand/go-algorand/crypto/merklearray"
	"github.com/algorand/go-algorand/crypto/merklesignature"
	"github.com/algorand/go-algorand/data/basics"
)

// Params defines common parameters for the verifier and builder.
type Params struct {
	Msg          crypto.Hashable // Message to be cerified
	ProvenWeight uint64          // Weight threshold proven by the certificate
	SigRound     basics.Round    // The round for which the ephemeral key is committed to
	SecKQ        uint64          // Security parameter (k+q) from analysis document

	EnableBatchVerification bool // whether ED25519 batch verification is enabled
}

// CompactOneTimeSignature is crypto.OneTimeSignature with omitempty
type CompactOneTimeSignature struct {
	_struct struct{} `codec:",omitempty,omitemptyarray"`
	merklesignature.Signature
}

// A sigslotCommit is a single slot in the sigs array that forms the certificate.
type sigslotCommit struct {
	_struct struct{} `codec:",omitempty,omitemptyarray"`

	// Sig is a signature by the participant on the expected message.
	Sig CompactOneTimeSignature `codec:"s"`

	// L is the total weight of signatures in lower-numbered slots.
	// This is initialized once the builder has collected a sufficient
	// number of signatures.
	L uint64 `codec:"l"`
}

// Reveal is a single array position revealed as part of a compact
// certificate.  It reveals an element of the signature array and
// the corresponding element of the participants array.
type Reveal struct {
	_struct struct{} `codec:",omitempty,omitemptyarray"`

	SigSlot sigslotCommit      `codec:"s"`
	Part    basics.Participant `codec:"p"`
}

<<<<<<< HEAD
// MaxReveals is a bound on allocation and on numReveals to limit log computation
const MaxReveals = 1024

// MaxProofDigests is a bound on allocation on number of proofs
const MaxProofDigests = 20 * MaxReveals

=======
>>>>>>> 04e69d41
// Cert represents a compact certificate.
type Cert struct {
	_struct struct{} `codec:",omitempty,omitemptyarray"`

<<<<<<< HEAD
	SigCommit    crypto.Digest   `codec:"c"`
	SignedWeight uint64          `codec:"w"`
	SigProofs    []crypto.Digest `codec:"S,allocbound=MaxProofDigests"`
	PartProofs   []crypto.Digest `codec:"P,allocbound=MaxProofDigests"`
=======
	SigCommit    crypto.GenericDigest `codec:"c"`
	SignedWeight uint64               `codec:"w"`
	SigProofs    merklearray.Proof    `codec:"S"`
	PartProofs   merklearray.Proof    `codec:"P"`
>>>>>>> 04e69d41

	// Reveals is a sparse map from the position being revealed
	// to the corresponding elements from the sigs and participants
	// arrays.
	Reveals map[uint64]Reveal `codec:"r,allocbound=MaxReveals"`
}

// SortUint64 implements sorting by uint64 keys for
// canonical encoding of maps in msgpack format.
type SortUint64 = basics.SortUint64<|MERGE_RESOLUTION|>--- conflicted
+++ resolved
@@ -62,30 +62,14 @@
 	Part    basics.Participant `codec:"p"`
 }
 
-<<<<<<< HEAD
-// MaxReveals is a bound on allocation and on numReveals to limit log computation
-const MaxReveals = 1024
-
-// MaxProofDigests is a bound on allocation on number of proofs
-const MaxProofDigests = 20 * MaxReveals
-
-=======
->>>>>>> 04e69d41
 // Cert represents a compact certificate.
 type Cert struct {
 	_struct struct{} `codec:",omitempty,omitemptyarray"`
 
-<<<<<<< HEAD
-	SigCommit    crypto.Digest   `codec:"c"`
-	SignedWeight uint64          `codec:"w"`
-	SigProofs    []crypto.Digest `codec:"S,allocbound=MaxProofDigests"`
-	PartProofs   []crypto.Digest `codec:"P,allocbound=MaxProofDigests"`
-=======
 	SigCommit    crypto.GenericDigest `codec:"c"`
 	SignedWeight uint64               `codec:"w"`
 	SigProofs    merklearray.Proof    `codec:"S"`
 	PartProofs   merklearray.Proof    `codec:"P"`
->>>>>>> 04e69d41
 
 	// Reveals is a sparse map from the position being revealed
 	// to the corresponding elements from the sigs and participants
